var html2canvasNodeAttribute = "data-html2canvas-node";

window.html2canvas = function(nodeList, options) {
    options = options || {};
    if (options.logging) {
        window.html2canvas.logging = true;
        window.html2canvas.start = Date.now();
    }

    options.async = typeof(options.async) === "undefined" ? true : options.async;
    options.allowTaint = typeof(options.allowTaint) === "undefined" ? false : options.allowTaint;
    options.removeContainer = typeof(options.removeContainer) === "undefined" ? true : options.removeContainer;

    var node = ((nodeList === undefined) ? [document.documentElement] : ((nodeList.length) ? nodeList : [nodeList]))[0];
    node.setAttribute(html2canvasNodeAttribute, "true");
    return renderDocument(node.ownerDocument, options, window.innerWidth, window.innerHeight).then(function(canvas) {
        if (typeof(options.onrendered) === "function") {
            log("options.onrendered is deprecated, html2canvas returns a Promise containing the canvas");
            options.onrendered(canvas);
        }
        return canvas;
    });
};

function renderDocument(document, options, windowWidth, windowHeight) {
    return createWindowClone(document, windowWidth, windowHeight, options).then(function(container) {
        log("Document cloned");
        var selector = "[" + html2canvasNodeAttribute + "='true']";
        document.querySelector(selector).removeAttribute(html2canvasNodeAttribute);
        var clonedWindow = container.contentWindow;
        var node = clonedWindow.document.querySelector(selector);
        var support = new Support(clonedWindow.document);
        var imageLoader = new ImageLoader(options, support);
        var bounds = getBounds(node);
<<<<<<< HEAD
        var width = options.type === "view" ? Math.min(bounds.width, windowWidth) : documentWidth(clonedWindow.document);
        var height = options.type === "view" ? Math.min(bounds.height, windowHeight) : documentHeight(clonedWindow.document);
        var renderer = new CanvasRenderer(width, height, imageLoader);
=======
        var width = options.type === "view" ? Math.min(bounds.width, windowWidth) : documentWidth();
        var height = options.type === "view" ? Math.min(bounds.height, windowHeight) : documentHeight();
        var renderer = new CanvasRenderer(width, height, imageLoader, options);
>>>>>>> b9edf0b1
        var parser = new NodeParser(node, renderer, support, imageLoader, options);
        return parser.ready.then(function() {
            log("Finished rendering");
            if (options.removeContainer) {
                container.parentNode.removeChild(container);
            }
            return (options.type !== "view" && (node === clonedWindow.document.body || node === clonedWindow.document.documentElement)) ? renderer.canvas : crop(renderer.canvas, bounds);
        });
    });
}

function crop(canvas, bounds) {
    var croppedCanvas = document.createElement("canvas");
    var x1 = Math.min(canvas.width - 1, Math.max(0, bounds.left));
    var x2 = Math.min(canvas.width, Math.max(1, bounds.left + bounds.width));
    var y1 = Math.min(canvas.height - 1, Math.max(0, bounds.top));
    var y2 = Math.min(canvas.height, Math.max(1, bounds.top + bounds.height));
    var width = croppedCanvas.width = x2 - x1;
    var height = croppedCanvas.height =  y2 - y1;
    log("Cropping canvas at:", "left:", bounds.left, "top:", bounds.top, "width:", bounds.width, "height:", bounds.height);
    log("Resulting crop with width", width, "and height", height, " with x", x1, "and y", y1);
    croppedCanvas.getContext("2d").drawImage(canvas, x1, y1, width, height, 0, 0, width, height);
    return croppedCanvas;
}

function documentWidth (doc) {
    return Math.max(
        Math.max(doc.body.scrollWidth, doc.documentElement.scrollWidth),
        Math.max(doc.body.offsetWidth, doc.documentElement.offsetWidth),
        Math.max(doc.body.clientWidth, doc.documentElement.clientWidth)
    );
}

function documentHeight (doc) {
    return Math.max(
        Math.max(doc.body.scrollHeight, doc.documentElement.scrollHeight),
        Math.max(doc.body.offsetHeight, doc.documentElement.offsetHeight),
        Math.max(doc.body.clientHeight, doc.documentElement.clientHeight)
    );
}

function smallImage() {
    return "data:image/gif;base64,R0lGODlhAQABAIAAAAAAAP///yH5BAEAAAAALAAAAAABAAEAAAIBRAA7";
}

function createWindowClone(ownerDocument, width, height, options) {
    var documentElement = ownerDocument.documentElement.cloneNode(true),
        container = ownerDocument.createElement("iframe");

    container.style.visibility = "hidden";
    container.style.position = "absolute";
    container.style.left = container.style.top = "-10000px";
    container.width = width;
    container.height = height;
    container.scrolling = "no"; // ios won't scroll without it
    ownerDocument.body.appendChild(container);

    return new Promise(function(resolve) {
        var documentClone = container.contentWindow.document;
        /* Chrome doesn't detect relative background-images assigned in inline <style> sheets when fetched through getComputedStyle
        if window url is about:blank, we can assign the url to current by writing onto the document
         */
        container.contentWindow.onload = container.onload = function() {
            resolve(container);
        };

        documentClone.open();
        documentClone.write("<!DOCTYPE html>");
        documentClone.close();

        documentClone.replaceChild(removeScriptNodes(documentClone.adoptNode(documentElement)), documentClone.documentElement);
        if (options.type === "view") {
            container.contentWindow.scrollTo(window.pageXOffset, window.pageYOffset);
        }
    });
}

function removeScriptNodes(parent) {
    [].slice.call(parent.childNodes, 0).filter(isElementNode).forEach(function(node) {
        if (node.tagName === "SCRIPT") {
            parent.removeChild(node);
        } else {
            removeScriptNodes(node);
        }
    });
    return parent;
}

function isElementNode(node) {
    return node.nodeType === Node.ELEMENT_NODE;
}<|MERGE_RESOLUTION|>--- conflicted
+++ resolved
@@ -32,15 +32,9 @@
         var support = new Support(clonedWindow.document);
         var imageLoader = new ImageLoader(options, support);
         var bounds = getBounds(node);
-<<<<<<< HEAD
         var width = options.type === "view" ? Math.min(bounds.width, windowWidth) : documentWidth(clonedWindow.document);
         var height = options.type === "view" ? Math.min(bounds.height, windowHeight) : documentHeight(clonedWindow.document);
-        var renderer = new CanvasRenderer(width, height, imageLoader);
-=======
-        var width = options.type === "view" ? Math.min(bounds.width, windowWidth) : documentWidth();
-        var height = options.type === "view" ? Math.min(bounds.height, windowHeight) : documentHeight();
         var renderer = new CanvasRenderer(width, height, imageLoader, options);
->>>>>>> b9edf0b1
         var parser = new NodeParser(node, renderer, support, imageLoader, options);
         return parser.ready.then(function() {
             log("Finished rendering");
