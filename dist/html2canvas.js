/*
  html2canvas 0.5.0-alpha <http://html2canvas.hertzen.com>
  Copyright (c) 2014 Niklas von Hertzen

  Released under MIT License
*/

(function(window, document, undefined){

/*
 Copyright (c) 2013 Yehuda Katz, Tom Dale, and contributors

 Permission is hereby granted, free of charge, to any person obtaining a copy of
 this software and associated documentation files (the "Software"), to deal in
 the Software without restriction, including without limitation the rights to
 use, copy, modify, merge, publish, distribute, sublicense, and/or sell copies
 of the Software, and to permit persons to whom the Software is furnished to do
 so, subject to the following conditions:

 The above copyright notice and this permission notice shall be included in all
 copies or substantial portions of the Software.

 THE SOFTWARE IS PROVIDED "AS IS", WITHOUT WARRANTY OF ANY KIND, EXPRESS OR
 IMPLIED, INCLUDING BUT NOT LIMITED TO THE WARRANTIES OF MERCHANTABILITY,
 FITNESS FOR A PARTICULAR PURPOSE AND NONINFRINGEMENT. IN NO EVENT SHALL THE
 AUTHORS OR COPYRIGHT HOLDERS BE LIABLE FOR ANY CLAIM, DAMAGES OR OTHER
 LIABILITY, WHETHER IN AN ACTION OF CONTRACT, TORT OR OTHERWISE, ARISING FROM,
 OUT OF OR IN CONNECTION WITH THE SOFTWARE OR THE USE OR OTHER DEALINGS IN THE
 SOFTWARE.
 */
!function(){var a,b,c,d;!function(){var e={},f={};a=function(a,b,c){e[a]={deps:b,callback:c}},d=c=b=function(a){function c(b){if("."!==b.charAt(0))return b;for(var c=b.split("/"),d=a.split("/").slice(0,-1),e=0,f=c.length;f>e;e++){var g=c[e];if(".."===g)d.pop();else{if("."===g)continue;d.push(g)}}return d.join("/")}if(d._eak_seen=e,f[a])return f[a];if(f[a]={},!e[a])throw new Error("Could not find module "+a);for(var g,h=e[a],i=h.deps,j=h.callback,k=[],l=0,m=i.length;m>l;l++)"exports"===i[l]?k.push(g={}):k.push(b(c(i[l])));var n=j.apply(this,k);return f[a]=g||n}}(),a("promise/all",["./utils","exports"],function(a,b){"use strict";function c(a){var b=this;if(!d(a))throw new TypeError("You must pass an array to all.");return new b(function(b,c){function d(a){return function(b){f(a,b)}}function f(a,c){h[a]=c,0===--i&&b(h)}var g,h=[],i=a.length;0===i&&b([]);for(var j=0;j<a.length;j++)g=a[j],g&&e(g.then)?g.then(d(j),c):f(j,g)})}var d=a.isArray,e=a.isFunction;b.all=c}),a("promise/asap",["exports"],function(a){"use strict";function b(){return function(){process.nextTick(e)}}function c(){var a=0,b=new i(e),c=document.createTextNode("");return b.observe(c,{characterData:!0}),function(){c.data=a=++a%2}}function d(){return function(){j.setTimeout(e,1)}}function e(){for(var a=0;a<k.length;a++){var b=k[a],c=b[0],d=b[1];c(d)}k=[]}function f(a,b){var c=k.push([a,b]);1===c&&g()}var g,h="undefined"!=typeof window?window:{},i=h.MutationObserver||h.WebKitMutationObserver,j="undefined"!=typeof global?global:this,k=[];g="undefined"!=typeof process&&"[object process]"==={}.toString.call(process)?b():i?c():d(),a.asap=f}),a("promise/cast",["exports"],function(a){"use strict";function b(a){if(a&&"object"==typeof a&&a.constructor===this)return a;var b=this;return new b(function(b){b(a)})}a.cast=b}),a("promise/config",["exports"],function(a){"use strict";function b(a,b){return 2!==arguments.length?c[a]:(c[a]=b,void 0)}var c={instrument:!1};a.config=c,a.configure=b}),a("promise/polyfill",["./promise","./utils","exports"],function(a,b,c){"use strict";function d(){var a="Promise"in window&&"cast"in window.Promise&&"resolve"in window.Promise&&"reject"in window.Promise&&"all"in window.Promise&&"race"in window.Promise&&function(){var a;return new window.Promise(function(b){a=b}),f(a)}();a||(window.Promise=e)}var e=a.Promise,f=b.isFunction;c.polyfill=d}),a("promise/promise",["./config","./utils","./cast","./all","./race","./resolve","./reject","./asap","exports"],function(a,b,c,d,e,f,g,h,i){"use strict";function j(a){if(!w(a))throw new TypeError("You must pass a resolver function as the first argument to the promise constructor");if(!(this instanceof j))throw new TypeError("Failed to construct 'Promise': Please use the 'new' operator, this object constructor cannot be called as a function.");this._subscribers=[],k(a,this)}function k(a,b){function c(a){p(b,a)}function d(a){r(b,a)}try{a(c,d)}catch(e){d(e)}}function l(a,b,c,d){var e,f,g,h,i=w(c);if(i)try{e=c(d),g=!0}catch(j){h=!0,f=j}else e=d,g=!0;o(b,e)||(i&&g?p(b,e):h?r(b,f):a===F?p(b,e):a===G&&r(b,e))}function m(a,b,c,d){var e=a._subscribers,f=e.length;e[f]=b,e[f+F]=c,e[f+G]=d}function n(a,b){for(var c,d,e=a._subscribers,f=a._detail,g=0;g<e.length;g+=3)c=e[g],d=e[g+b],l(b,c,d,f);a._subscribers=null}function o(a,b){var c,d=null;try{if(a===b)throw new TypeError("A promises callback cannot return that same promise.");if(v(b)&&(d=b.then,w(d)))return d.call(b,function(d){return c?!0:(c=!0,b!==d?p(a,d):q(a,d),void 0)},function(b){return c?!0:(c=!0,r(a,b),void 0)}),!0}catch(e){return c?!0:(r(a,e),!0)}return!1}function p(a,b){a===b?q(a,b):o(a,b)||q(a,b)}function q(a,b){a._state===D&&(a._state=E,a._detail=b,u.async(s,a))}function r(a,b){a._state===D&&(a._state=E,a._detail=b,u.async(t,a))}function s(a){n(a,a._state=F)}function t(a){n(a,a._state=G)}var u=a.config,v=(a.configure,b.objectOrFunction),w=b.isFunction,x=(b.now,c.cast),y=d.all,z=e.race,A=f.resolve,B=g.reject,C=h.asap;u.async=C;var D=void 0,E=0,F=1,G=2;j.prototype={constructor:j,_state:void 0,_detail:void 0,_subscribers:void 0,then:function(a,b){var c=this,d=new this.constructor(function(){});if(this._state){var e=arguments;u.async(function(){l(c._state,d,e[c._state-1],c._detail)})}else m(this,d,a,b);return d},"catch":function(a){return this.then(null,a)}},j.all=y,j.cast=x,j.race=z,j.resolve=A,j.reject=B,i.Promise=j}),a("promise/race",["./utils","exports"],function(a,b){"use strict";function c(a){var b=this;if(!d(a))throw new TypeError("You must pass an array to race.");return new b(function(b,c){for(var d,e=0;e<a.length;e++)d=a[e],d&&"function"==typeof d.then?d.then(b,c):b(d)})}var d=a.isArray;b.race=c}),a("promise/reject",["exports"],function(a){"use strict";function b(a){var b=this;return new b(function(b,c){c(a)})}a.reject=b}),a("promise/resolve",["exports"],function(a){"use strict";function b(a){var b=this;return new b(function(b){b(a)})}a.resolve=b}),a("promise/utils",["exports"],function(a){"use strict";function b(a){return c(a)||"object"==typeof a&&null!==a}function c(a){return"function"==typeof a}function d(a){return"[object Array]"===Object.prototype.toString.call(a)}var e=Date.now||function(){return(new Date).getTime()};a.objectOrFunction=b,a.isFunction=c,a.isArray=d,a.now=e}),b("promise/polyfill").polyfill()}();

if (typeof(Object.create) !== "function" || typeof(document.createElement("canvas").getContext) !== "function") {
    window.html2canvas = function() {
        return Promise.reject("No canvas support");
    };
    return;
}

/*! https://mths.be/punycode v1.3.1 by @mathias */
;(function(root) {

	/** Detect free variables */
	var freeExports = typeof exports == 'object' && exports &&
		!exports.nodeType && exports;
	var freeModule = typeof module == 'object' && module &&
		!module.nodeType && module;
	var freeGlobal = typeof global == 'object' && global;
	if (
		freeGlobal.global === freeGlobal ||
		freeGlobal.window === freeGlobal ||
		freeGlobal.self === freeGlobal
	) {
		root = freeGlobal;
	}

	/**
	 * The `punycode` object.
	 * @name punycode
	 * @type Object
	 */
	var punycode,

	/** Highest positive signed 32-bit float value */
	maxInt = 2147483647, // aka. 0x7FFFFFFF or 2^31-1

	/** Bootstring parameters */
	base = 36,
	tMin = 1,
	tMax = 26,
	skew = 38,
	damp = 700,
	initialBias = 72,
	initialN = 128, // 0x80
	delimiter = '-', // '\x2D'

	/** Regular expressions */
	regexPunycode = /^xn--/,
	regexNonASCII = /[^\x20-\x7E]/, // unprintable ASCII chars + non-ASCII chars
	regexSeparators = /[\x2E\u3002\uFF0E\uFF61]/g, // RFC 3490 separators

	/** Error messages */
	errors = {
		'overflow': 'Overflow: input needs wider integers to process',
		'not-basic': 'Illegal input >= 0x80 (not a basic code point)',
		'invalid-input': 'Invalid input'
	},

	/** Convenience shortcuts */
	baseMinusTMin = base - tMin,
	floor = Math.floor,
	stringFromCharCode = String.fromCharCode,

	/** Temporary variable */
	key;

	/*--------------------------------------------------------------------------*/

	/**
	 * A generic error utility function.
	 * @private
	 * @param {String} type The error type.
	 * @returns {Error} Throws a `RangeError` with the applicable error message.
	 */
	function error(type) {
		throw RangeError(errors[type]);
	}

	/**
	 * A generic `Array#map` utility function.
	 * @private
	 * @param {Array} array The array to iterate over.
	 * @param {Function} callback The function that gets called for every array
	 * item.
	 * @returns {Array} A new array of values returned by the callback function.
	 */
	function map(array, fn) {
		var length = array.length;
		var result = [];
		while (length--) {
			result[length] = fn(array[length]);
		}
		return result;
	}

	/**
	 * A simple `Array#map`-like wrapper to work with domain name strings or email
	 * addresses.
	 * @private
	 * @param {String} domain The domain name or email address.
	 * @param {Function} callback The function that gets called for every
	 * character.
	 * @returns {Array} A new string of characters returned by the callback
	 * function.
	 */
	function mapDomain(string, fn) {
		var parts = string.split('@');
		var result = '';
		if (parts.length > 1) {
			// In email addresses, only the domain name should be punycoded. Leave
			// the local part (i.e. everything up to `@`) intact.
			result = parts[0] + '@';
			string = parts[1];
		}
		var labels = string.split(regexSeparators);
		var encoded = map(labels, fn).join('.');
		return result + encoded;
	}

	/**
	 * Creates an array containing the numeric code points of each Unicode
	 * character in the string. While JavaScript uses UCS-2 internally,
	 * this function will convert a pair of surrogate halves (each of which
	 * UCS-2 exposes as separate characters) into a single code point,
	 * matching UTF-16.
	 * @see `punycode.ucs2.encode`
	 * @see <https://mathiasbynens.be/notes/javascript-encoding>
	 * @memberOf punycode.ucs2
	 * @name decode
	 * @param {String} string The Unicode input string (UCS-2).
	 * @returns {Array} The new array of code points.
	 */
	function ucs2decode(string) {
		var output = [],
		    counter = 0,
		    length = string.length,
		    value,
		    extra;
		while (counter < length) {
			value = string.charCodeAt(counter++);
			if (value >= 0xD800 && value <= 0xDBFF && counter < length) {
				// high surrogate, and there is a next character
				extra = string.charCodeAt(counter++);
				if ((extra & 0xFC00) == 0xDC00) { // low surrogate
					output.push(((value & 0x3FF) << 10) + (extra & 0x3FF) + 0x10000);
				} else {
					// unmatched surrogate; only append this code unit, in case the next
					// code unit is the high surrogate of a surrogate pair
					output.push(value);
					counter--;
				}
			} else {
				output.push(value);
			}
		}
		return output;
	}

	/**
	 * Creates a string based on an array of numeric code points.
	 * @see `punycode.ucs2.decode`
	 * @memberOf punycode.ucs2
	 * @name encode
	 * @param {Array} codePoints The array of numeric code points.
	 * @returns {String} The new Unicode string (UCS-2).
	 */
	function ucs2encode(array) {
		return map(array, function(value) {
			var output = '';
			if (value > 0xFFFF) {
				value -= 0x10000;
				output += stringFromCharCode(value >>> 10 & 0x3FF | 0xD800);
				value = 0xDC00 | value & 0x3FF;
			}
			output += stringFromCharCode(value);
			return output;
		}).join('');
	}

	/**
	 * Converts a basic code point into a digit/integer.
	 * @see `digitToBasic()`
	 * @private
	 * @param {Number} codePoint The basic numeric code point value.
	 * @returns {Number} The numeric value of a basic code point (for use in
	 * representing integers) in the range `0` to `base - 1`, or `base` if
	 * the code point does not represent a value.
	 */
	function basicToDigit(codePoint) {
		if (codePoint - 48 < 10) {
			return codePoint - 22;
		}
		if (codePoint - 65 < 26) {
			return codePoint - 65;
		}
		if (codePoint - 97 < 26) {
			return codePoint - 97;
		}
		return base;
	}

	/**
	 * Converts a digit/integer into a basic code point.
	 * @see `basicToDigit()`
	 * @private
	 * @param {Number} digit The numeric value of a basic code point.
	 * @returns {Number} The basic code point whose value (when used for
	 * representing integers) is `digit`, which needs to be in the range
	 * `0` to `base - 1`. If `flag` is non-zero, the uppercase form is
	 * used; else, the lowercase form is used. The behavior is undefined
	 * if `flag` is non-zero and `digit` has no uppercase form.
	 */
	function digitToBasic(digit, flag) {
		//  0..25 map to ASCII a..z or A..Z
		// 26..35 map to ASCII 0..9
		return digit + 22 + 75 * (digit < 26) - ((flag != 0) << 5);
	}

	/**
	 * Bias adaptation function as per section 3.4 of RFC 3492.
	 * http://tools.ietf.org/html/rfc3492#section-3.4
	 * @private
	 */
	function adapt(delta, numPoints, firstTime) {
		var k = 0;
		delta = firstTime ? floor(delta / damp) : delta >> 1;
		delta += floor(delta / numPoints);
		for (/* no initialization */; delta > baseMinusTMin * tMax >> 1; k += base) {
			delta = floor(delta / baseMinusTMin);
		}
		return floor(k + (baseMinusTMin + 1) * delta / (delta + skew));
	}

	/**
	 * Converts a Punycode string of ASCII-only symbols to a string of Unicode
	 * symbols.
	 * @memberOf punycode
	 * @param {String} input The Punycode string of ASCII-only symbols.
	 * @returns {String} The resulting string of Unicode symbols.
	 */
	function decode(input) {
		// Don't use UCS-2
		var output = [],
		    inputLength = input.length,
		    out,
		    i = 0,
		    n = initialN,
		    bias = initialBias,
		    basic,
		    j,
		    index,
		    oldi,
		    w,
		    k,
		    digit,
		    t,
		    /** Cached calculation results */
		    baseMinusT;

		// Handle the basic code points: let `basic` be the number of input code
		// points before the last delimiter, or `0` if there is none, then copy
		// the first basic code points to the output.

		basic = input.lastIndexOf(delimiter);
		if (basic < 0) {
			basic = 0;
		}

		for (j = 0; j < basic; ++j) {
			// if it's not a basic code point
			if (input.charCodeAt(j) >= 0x80) {
				error('not-basic');
			}
			output.push(input.charCodeAt(j));
		}

		// Main decoding loop: start just after the last delimiter if any basic code
		// points were copied; start at the beginning otherwise.

		for (index = basic > 0 ? basic + 1 : 0; index < inputLength; /* no final expression */) {

			// `index` is the index of the next character to be consumed.
			// Decode a generalized variable-length integer into `delta`,
			// which gets added to `i`. The overflow checking is easier
			// if we increase `i` as we go, then subtract off its starting
			// value at the end to obtain `delta`.
			for (oldi = i, w = 1, k = base; /* no condition */; k += base) {

				if (index >= inputLength) {
					error('invalid-input');
				}

				digit = basicToDigit(input.charCodeAt(index++));

				if (digit >= base || digit > floor((maxInt - i) / w)) {
					error('overflow');
				}

				i += digit * w;
				t = k <= bias ? tMin : (k >= bias + tMax ? tMax : k - bias);

				if (digit < t) {
					break;
				}

				baseMinusT = base - t;
				if (w > floor(maxInt / baseMinusT)) {
					error('overflow');
				}

				w *= baseMinusT;

			}

			out = output.length + 1;
			bias = adapt(i - oldi, out, oldi == 0);

			// `i` was supposed to wrap around from `out` to `0`,
			// incrementing `n` each time, so we'll fix that now:
			if (floor(i / out) > maxInt - n) {
				error('overflow');
			}

			n += floor(i / out);
			i %= out;

			// Insert `n` at position `i` of the output
			output.splice(i++, 0, n);

		}

		return ucs2encode(output);
	}

	/**
	 * Converts a string of Unicode symbols (e.g. a domain name label) to a
	 * Punycode string of ASCII-only symbols.
	 * @memberOf punycode
	 * @param {String} input The string of Unicode symbols.
	 * @returns {String} The resulting Punycode string of ASCII-only symbols.
	 */
	function encode(input) {
		var n,
		    delta,
		    handledCPCount,
		    basicLength,
		    bias,
		    j,
		    m,
		    q,
		    k,
		    t,
		    currentValue,
		    output = [],
		    /** `inputLength` will hold the number of code points in `input`. */
		    inputLength,
		    /** Cached calculation results */
		    handledCPCountPlusOne,
		    baseMinusT,
		    qMinusT;

		// Convert the input in UCS-2 to Unicode
		input = ucs2decode(input);

		// Cache the length
		inputLength = input.length;

		// Initialize the state
		n = initialN;
		delta = 0;
		bias = initialBias;

		// Handle the basic code points
		for (j = 0; j < inputLength; ++j) {
			currentValue = input[j];
			if (currentValue < 0x80) {
				output.push(stringFromCharCode(currentValue));
			}
		}

		handledCPCount = basicLength = output.length;

		// `handledCPCount` is the number of code points that have been handled;
		// `basicLength` is the number of basic code points.

		// Finish the basic string - if it is not empty - with a delimiter
		if (basicLength) {
			output.push(delimiter);
		}

		// Main encoding loop:
		while (handledCPCount < inputLength) {

			// All non-basic code points < n have been handled already. Find the next
			// larger one:
			for (m = maxInt, j = 0; j < inputLength; ++j) {
				currentValue = input[j];
				if (currentValue >= n && currentValue < m) {
					m = currentValue;
				}
			}

			// Increase `delta` enough to advance the decoder's <n,i> state to <m,0>,
			// but guard against overflow
			handledCPCountPlusOne = handledCPCount + 1;
			if (m - n > floor((maxInt - delta) / handledCPCountPlusOne)) {
				error('overflow');
			}

			delta += (m - n) * handledCPCountPlusOne;
			n = m;

			for (j = 0; j < inputLength; ++j) {
				currentValue = input[j];

				if (currentValue < n && ++delta > maxInt) {
					error('overflow');
				}

				if (currentValue == n) {
					// Represent delta as a generalized variable-length integer
					for (q = delta, k = base; /* no condition */; k += base) {
						t = k <= bias ? tMin : (k >= bias + tMax ? tMax : k - bias);
						if (q < t) {
							break;
						}
						qMinusT = q - t;
						baseMinusT = base - t;
						output.push(
							stringFromCharCode(digitToBasic(t + qMinusT % baseMinusT, 0))
						);
						q = floor(qMinusT / baseMinusT);
					}

					output.push(stringFromCharCode(digitToBasic(q, 0)));
					bias = adapt(delta, handledCPCountPlusOne, handledCPCount == basicLength);
					delta = 0;
					++handledCPCount;
				}
			}

			++delta;
			++n;

		}
		return output.join('');
	}

	/**
	 * Converts a Punycode string representing a domain name or an email address
	 * to Unicode. Only the Punycoded parts of the input will be converted, i.e.
	 * it doesn't matter if you call it on a string that has already been
	 * converted to Unicode.
	 * @memberOf punycode
	 * @param {String} input The Punycoded domain name or email address to
	 * convert to Unicode.
	 * @returns {String} The Unicode representation of the given Punycode
	 * string.
	 */
	function toUnicode(input) {
		return mapDomain(input, function(string) {
			return regexPunycode.test(string)
				? decode(string.slice(4).toLowerCase())
				: string;
		});
	}

	/**
	 * Converts a Unicode string representing a domain name or an email address to
	 * Punycode. Only the non-ASCII parts of the domain name will be converted,
	 * i.e. it doesn't matter if you call it with a domain that's already in
	 * ASCII.
	 * @memberOf punycode
	 * @param {String} input The domain name or email address to convert, as a
	 * Unicode string.
	 * @returns {String} The Punycode representation of the given domain name or
	 * email address.
	 */
	function toASCII(input) {
		return mapDomain(input, function(string) {
			return regexNonASCII.test(string)
				? 'xn--' + encode(string)
				: string;
		});
	}

	/*--------------------------------------------------------------------------*/

	/** Define the public API */
	punycode = {
		/**
		 * A string representing the current Punycode.js version number.
		 * @memberOf punycode
		 * @type String
		 */
		'version': '1.3.1',
		/**
		 * An object of methods to convert from JavaScript's internal character
		 * representation (UCS-2) to Unicode code points, and back.
		 * @see <https://mathiasbynens.be/notes/javascript-encoding>
		 * @memberOf punycode
		 * @type Object
		 */
		'ucs2': {
			'decode': ucs2decode,
			'encode': ucs2encode
		},
		'decode': decode,
		'encode': encode,
		'toASCII': toASCII,
		'toUnicode': toUnicode
	};

	/** Expose `punycode` */
	// Some AMD build optimizers, like r.js, check for specific condition patterns
	// like the following:
	if (
		typeof define == 'function' &&
		typeof define.amd == 'object' &&
		define.amd
	) {
		define('punycode', function() {
			return punycode;
		});
	} else if (freeExports && freeModule) {
		if (module.exports == freeExports) { // in Node.js or RingoJS v0.8.0+
			freeModule.exports = punycode;
		} else { // in Narwhal or RingoJS v0.7.0-
			for (key in punycode) {
				punycode.hasOwnProperty(key) && (freeExports[key] = punycode[key]);
			}
		}
	} else { // in Rhino or a web browser
		root.punycode = punycode;
	}

}(this));

var html2canvasNodeAttribute = "data-html2canvas-node";
var html2canvasCanvasCloneAttribute = "data-html2canvas-canvas-clone";
var html2canvasCanvasCloneIndex = 0;

window.html2canvas = function(nodeList, options) {
    options = options || {};
    if (options.logging) {
        window.html2canvas.logging = true;
        window.html2canvas.start = Date.now();
    }

    options.async = typeof(options.async) === "undefined" ? true : options.async;
    options.allowTaint = typeof(options.allowTaint) === "undefined" ? false : options.allowTaint;
    options.removeContainer = typeof(options.removeContainer) === "undefined" ? true : options.removeContainer;
    options.javascriptEnabled = typeof(options.javascriptEnabled) === "undefined" ? false : options.javascriptEnabled;

    if (typeof(nodeList) === "string") {
        if (typeof(options.proxy) !== "string") {
            return Promise.reject("Proxy must be used when rendering url");
        }
        return loadUrlDocument(absoluteUrl(nodeList), options.proxy, document, window.innerWidth, window.innerHeight, options).then(function(container) {
            return renderWindow(container.contentWindow.document.documentElement, container, options, window.innerWidth, window.innerHeight);
        });
    }

    if (typeof(nodeList) === "string") {
        if (typeof(options.proxy) !== "string") {
            return Promise.reject("Proxy must be used when rendering url");
        }
        return loadUrlDocument(absoluteUrl(nodeList), options.proxy, document, window.innerWidth, window.innerHeight).then(function(container) {
            return renderWindow(container.contentWindow.document.documentElement, container, options, window.innerWidth, window.innerHeight);
        });
    }

    var node = ((nodeList === undefined) ? [document.documentElement] : ((nodeList.length) ? nodeList : [nodeList]))[0];
    node.setAttribute(html2canvasNodeAttribute, "true");
    return renderDocument(node.ownerDocument, options, node.ownerDocument.defaultView.innerWidth, node.ownerDocument.defaultView.innerHeight).then(function(canvas) {
        if (typeof(options.onrendered) === "function") {
            log("options.onrendered is deprecated, html2canvas returns a Promise containing the canvas");
            options.onrendered(canvas);
        }
        return canvas;
    });
};

window.html2canvas.punycode = this.punycode;
window.html2canvas.proxy = {};

function renderDocument(document, options, windowWidth, windowHeight) {
    return createWindowClone(document, document, windowWidth, windowHeight, options).then(function(container) {
        log("Document cloned");
        var selector = "[" + html2canvasNodeAttribute + "='true']";
        document.querySelector(selector).removeAttribute(html2canvasNodeAttribute);
        var clonedWindow = container.contentWindow;
        var node = clonedWindow.document.querySelector(selector);
        return renderWindow(node, container, options, windowWidth, windowHeight);
    });
}

function renderWindow(node, container, options, windowWidth, windowHeight) {
    var clonedWindow = container.contentWindow;
    var support = new Support(clonedWindow.document);
    var imageLoader = new ImageLoader(options, support);
    var bounds = getBounds(node);
    var width = options.width != null ? options.width : options.type === "view" ? Math.min(bounds.width, windowWidth) : documentWidth(clonedWindow.document);
    var height = options.height != null ? options.height : options.type === "view" ? Math.min(bounds.height, windowHeight) : documentHeight(clonedWindow.document);
    var renderer = new CanvasRenderer(width, height, imageLoader, options, document);
    var parser = new NodeParser(node, renderer, support, imageLoader, options);
    return parser.ready.then(function() {
        log("Finished rendering");
        var canvas = (options.type !== "view" && (node === clonedWindow.document.body || node === clonedWindow.document.documentElement)) ? renderer.canvas : crop(renderer.canvas, bounds);
<<<<<<< HEAD
        if (options.removeContainer) {
            container.parentNode.removeChild(container);
            log("Cleaned up container");
        }
=======
        cleanupContainer(container, options);
>>>>>>> 19777c66
        return canvas;
    });
}

function cleanupContainer(container, options) {
    if (options.removeContainer) {
        container.parentNode.removeChild(container);
        log("Cleaned up container");
    }
}

function crop(canvas, bounds) {
    var croppedCanvas = document.createElement("canvas");
    var x1 = Math.min(canvas.width - 1, Math.max(0, bounds.left));
    var x2 = Math.min(canvas.width, Math.max(1, bounds.left + bounds.width));
    var y1 = Math.min(canvas.height - 1, Math.max(0, bounds.top));
    var y2 = Math.min(canvas.height, Math.max(1, bounds.top + bounds.height));
    var width = croppedCanvas.width = x2 - x1;
    var height = croppedCanvas.height =  y2 - y1;
    log("Cropping canvas at:", "left:", bounds.left, "top:", bounds.top, "width:", bounds.width, "height:", bounds.height);
    log("Resulting crop with width", width, "and height", height, " with x", x1, "and y", y1);
    croppedCanvas.getContext("2d").drawImage(canvas, x1, y1, width, height, 0, 0, width, height);
    return croppedCanvas;
}

function documentWidth (doc) {
    return Math.max(
        Math.max(doc.body.scrollWidth, doc.documentElement.scrollWidth),
        Math.max(doc.body.offsetWidth, doc.documentElement.offsetWidth),
        Math.max(doc.body.clientWidth, doc.documentElement.clientWidth)
    );
}

function documentHeight (doc) {
    return Math.max(
        Math.max(doc.body.scrollHeight, doc.documentElement.scrollHeight),
        Math.max(doc.body.offsetHeight, doc.documentElement.offsetHeight),
        Math.max(doc.body.clientHeight, doc.documentElement.clientHeight)
    );
}

function smallImage() {
    return "data:image/gif;base64,R0lGODlhAQABAIAAAAAAAP///yH5BAEAAAAALAAAAAABAAEAAAIBRAA7";
}

function createWindowClone(ownerDocument, containerDocument, width, height, options) {
    labelCanvasElements(ownerDocument);
    var documentElement = ownerDocument.documentElement.cloneNode(true),
        container = containerDocument.createElement("iframe");

    container.style.visibility = "hidden";
    container.style.position = "absolute";
    container.style.left = container.style.top = "-10000px";
    container.width = width;
    container.height = height;
    container.scrolling = "no"; // ios won't scroll without it
    containerDocument.body.appendChild(container);

    return new Promise(function(resolve) {
        var documentClone = container.contentWindow.document;
        /* Chrome doesn't detect relative background-images assigned in inline <style> sheets when fetched through getComputedStyle
        if window url is about:blank, we can assign the url to current by writing onto the document
         */
        container.contentWindow.onload = container.onload = function() {
            setTimeout(function() {
                cloneCanvasContents(ownerDocument, documentClone);
                resolve(container);
            }, 0);
        };

        documentClone.open();
        documentClone.write("<!DOCTYPE html>");
        documentClone.close();

        documentClone.replaceChild(options.javascriptEnabled === true ? documentClone.adoptNode(documentElement) : removeScriptNodes(documentClone.adoptNode(documentElement)), documentClone.documentElement);
        if (options.type === "view") {
            container.contentWindow.scrollTo(window.pageXOffset, window.pageYOffset);
        }
    });
}

<<<<<<< HEAD
function loadUrlDocument(src, proxy, document, width, height) {
    return new Proxy(src, proxy, window.document).then(documentFromHTML(src)).then(function(doc) {
        return createWindowClone(doc, document, width, height, {});
=======
function loadUrlDocument(src, proxy, document, width, height, options) {
    return new Proxy(src, proxy, window.document).then(documentFromHTML(src)).then(function(doc) {
        return createWindowClone(doc, document, width, height, options);
>>>>>>> 19777c66
    });
}

function documentFromHTML(src) {
    return function(html) {
        var doc = document.implementation.createHTMLDocument("");
        doc.open();
        doc.write(html);
        doc.close();

        var b = doc.querySelector("base");
        if (!b || !b.href.host) {
            var base = doc.createElement("base");
            base.href = src;
            doc.head.insertBefore(base, doc.head.firstChild);
        }

        return doc;
    };
}


function labelCanvasElements(ownerDocument) {
    [].slice.call(ownerDocument.querySelectorAll("canvas"), 0).forEach(function(canvas) {
        canvas.setAttribute(html2canvasCanvasCloneAttribute, "canvas-" + html2canvasCanvasCloneIndex++);
    });
}

function cloneCanvasContents(ownerDocument, documentClone) {
    [].slice.call(ownerDocument.querySelectorAll("[" + html2canvasCanvasCloneAttribute + "]"), 0).forEach(function(canvas) {
        try {
            var clonedCanvas = documentClone.querySelector('[' + html2canvasCanvasCloneAttribute + '="' + canvas.getAttribute(html2canvasCanvasCloneAttribute) + '"]');
            if (clonedCanvas) {
                clonedCanvas.width = canvas.width;
                clonedCanvas.height = canvas.height;
                clonedCanvas.getContext("2d").putImageData(canvas.getContext("2d").getImageData(0, 0, canvas.width, canvas.height), 0, 0);
            }
        } catch(e) {
            log("Unable to copy canvas content from", canvas, e);
        }
        canvas.removeAttribute(html2canvasCanvasCloneAttribute);
    });
}

function removeScriptNodes(parent) {
    [].slice.call(parent.childNodes, 0).filter(isElementNode).forEach(function(node) {
        if (node.tagName === "SCRIPT") {
            parent.removeChild(node);
        } else {
            removeScriptNodes(node);
        }
    });
    return parent;
}

function isElementNode(node) {
    return node.nodeType === Node.ELEMENT_NODE;
}

function absoluteUrl(url) {
    var link = document.createElement("a");
    link.href = url;
    link.href = link.href;
    return link;
}

function DummyImageContainer(src) {
    this.src = src;
    log("DummyImageContainer for", src);
    if (!this.promise || !this.image) {
        log("Initiating DummyImageContainer");
        DummyImageContainer.prototype.image = new Image();
        var image = this.image;
        DummyImageContainer.prototype.promise = new Promise(function(resolve, reject) {
            image.onload = resolve;
            image.onerror = reject;
            image.src = smallImage();
            if (image.complete === true) {
                resolve(image);
            }
        });
    }
}

function Font(family, size) {
    var container = document.createElement('div'),
        img = document.createElement('img'),
        span = document.createElement('span'),
        sampleText = 'Hidden Text',
        baseline,
        middle;

    container.style.visibility = "hidden";
    container.style.fontFamily = family;
    container.style.fontSize = size;
    container.style.margin = 0;
    container.style.padding = 0;

    document.body.appendChild(container);

    img.src = smallImage();
    img.width = 1;
    img.height = 1;

    img.style.margin = 0;
    img.style.padding = 0;
    img.style.verticalAlign = "baseline";

    span.style.fontFamily = family;
    span.style.fontSize = size;
    span.style.margin = 0;
    span.style.padding = 0;

    span.appendChild(document.createTextNode(sampleText));
    container.appendChild(span);
    container.appendChild(img);
    baseline = (img.offsetTop - span.offsetTop) + 1;

    container.removeChild(span);
    container.appendChild(document.createTextNode(sampleText));

    container.style.lineHeight = "normal";
    img.style.verticalAlign = "super";

    middle = (img.offsetTop-container.offsetTop) + 1;

    document.body.removeChild(container);

    this.baseline = baseline;
    this.lineWidth = 1;
    this.middle = middle;
}

function FontMetrics() {
    this.data = {};
}

FontMetrics.prototype.getMetrics = function(family, size) {
    if (this.data[family + "-" + size] === undefined) {
        this.data[family + "-" + size] = new Font(family, size);
    }
    return this.data[family + "-" + size];
};

function FrameContainer(container, sameOrigin, options) {
    this.image = null;
    this.src = container;
    var self = this;
    var bounds = getBounds(container);
    this.promise = (!sameOrigin ? this.proxyLoad(options.proxy, bounds, options) : new Promise(function(resolve) {
        if (container.contentWindow.document.URL === "about:blank" || container.contentWindow.document.documentElement == null) {
            container.contentWindow.onload = container.onload = function() {
                resolve(container);
            };
        } else {
            resolve(container);
        }
    })).then(function(container) {
        return html2canvas(container.contentWindow.document.documentElement, {type: 'view', proxy: options.proxy, javascriptEnabled: options.javascriptEnabled, removeContainer: options.removeContainer});
    }).then(function(canvas) {
        return self.image = canvas;
    });
}

FrameContainer.prototype.proxyLoad = function(proxy, bounds, options) {
    var container = this.src;
<<<<<<< HEAD
    return loadUrlDocument(container.src, proxy, container.ownerDocument, bounds.width, bounds.height);
=======
    return loadUrlDocument(container.src, proxy, container.ownerDocument, bounds.width, bounds.height, options);
>>>>>>> 19777c66
};

function GradientContainer(imageData) {
    this.src = imageData.value;
    this.colorStops = [];
    this.type = null;
    this.x0 = 0.5;
    this.y0 = 0.5;
    this.x1 = 0.5;
    this.y1 = 0.5;
    this.promise = Promise.resolve(true);
}

GradientContainer.prototype.TYPES = {
    LINEAR: 1,
    RADIAL: 2
};

function ImageContainer(src, cors) {
    this.src = src;
    this.image = new Image();
    var self = this;
    this.tainted = null;
    this.promise = new Promise(function(resolve, reject) {
        self.image.onload = resolve;
        self.image.onerror = reject;
        if (cors) {
            self.image.crossOrigin = "anonymous";
        }
        self.image.src = src;
        if (self.image.complete === true) {
            resolve(self.image);
        }
    });
}

function ImageLoader(options, support) {
    this.link = null;
    this.options = options;
    this.support = support;
    this.origin = window.location.protocol + window.location.hostname + window.location.port;
}

ImageLoader.prototype.findImages = function(nodes) {
    var images = [];
    nodes.reduce(function(imageNodes, container) {
        switch(container.node.nodeName) {
            case "IMG":
                return imageNodes.concat([{
                    args: [container.node.src],
                    method: "url"
                }]);
            case "svg":
            case "IFRAME":
                return imageNodes.concat([{
                    args: [container.node],
                    method: container.node.nodeName
                }]);
        }
        return imageNodes;
    }, []).forEach(this.addImage(images, this.loadImage), this);
    return images;
};

ImageLoader.prototype.findBackgroundImage = function(images, container) {
    container.parseBackgroundImages().filter(this.hasImageBackground).forEach(this.addImage(images, this.loadImage), this);
    return images;
};

ImageLoader.prototype.addImage = function(images, callback) {
    return function(newImage) {
        newImage.args.forEach(function(image) {
            if (!this.imageExists(images, image)) {
                images.splice(0, 0, callback.call(this, newImage));
                log('Added image #' + (images.length), typeof(image) === "string" ? image.substring(0, 100) : image);
            }
        }, this);
    };
};

ImageLoader.prototype.hasImageBackground = function(imageData) {
    return imageData.method !== "none";
};

ImageLoader.prototype.loadImage = function(imageData) {
    if (imageData.method === "url") {
        var src = imageData.args[0];
        if (this.isSVG(src) && !this.support.svg && !this.options.allowTaint) {
            return new SVGContainer(src);
        } else if (src.match(/data:image\/.*;base64,/i)) {
            return new ImageContainer(src.replace(/url\(['"]{0,}|['"]{0,}\)$/ig, ''), false);
        } else if (this.isSameOrigin(src) || this.options.allowTaint === true || this.isSVG(src)) {
            return new ImageContainer(src, false);
        } else if (this.support.cors && !this.options.allowTaint && this.options.useCORS) {
            return new ImageContainer(src, true);
        } else if (this.options.proxy) {
            return new ProxyImageContainer(src, this.options.proxy);
        } else {
            return new DummyImageContainer(src);
        }
    } else if (imageData.method === "linear-gradient") {
        return new LinearGradientContainer(imageData);
    } else if (imageData.method === "gradient") {
        return new WebkitGradientContainer(imageData);
    } else if (imageData.method === "svg") {
        return new SVGNodeContainer(imageData.args[0], this.support.svg);
    } else if (imageData.method === "IFRAME") {
        return new FrameContainer(imageData.args[0], this.isSameOrigin(imageData.args[0].src), this.options);
    } else {
        return new DummyImageContainer(imageData);
    }
};

ImageLoader.prototype.isSVG = function(src) {
    return (/(.+).svg$/i.test(src)) || SVGContainer.prototype.isInline(src);
};

ImageLoader.prototype.imageExists = function(images, src) {
    return images.some(function(image) {
        return image.src === src;
    });
};

ImageLoader.prototype.isSameOrigin = function(url) {
    var link = this.link || (this.link = document.createElement("a"));
    link.href = url;
    link.href = link.href; // IE9, LOL! - http://jsfiddle.net/niklasvh/2e48b/
    var origin = link.protocol + link.hostname + link.port;
    return (origin === this.origin);
};

ImageLoader.prototype.getPromise = function(container) {
    return container.promise['catch'](function() {
        var dummy = new DummyImageContainer(container.src);
        return dummy.promise.then(function(image) {
            container.image = image;
        });
    });
};

ImageLoader.prototype.get = function(src) {
    var found = null;
    return this.images.some(function(img) {
        return (found = img).src === src;
    }) ? found : null;
};

ImageLoader.prototype.fetch = function(nodes) {
    this.images = nodes.reduce(bind(this.findBackgroundImage, this), this.findImages(nodes));
    this.images.forEach(function(image, index) {
        image.promise.then(function() {
            log("Succesfully loaded image #"+ (index+1));
        }, function(e) {
            log("Failed loading image #"+ (index+1), e);
        });
    });
    this.ready = Promise.all(this.images.map(this.getPromise));
    log("Finished searching images");
    return this;
};

function LinearGradientContainer(imageData) {
    GradientContainer.apply(this, arguments);
    this.type = this.TYPES.LINEAR;

    var hasDirection = imageData.args[0].match(this.stepRegExp) === null;

    if (hasDirection) {
        imageData.args[0].split(" ").reverse().forEach(function(position) {
            switch(position) {
                case "left":
                    this.x0 = 0;
                    this.x1 = 1;
                    break;
                case "top":
                    this.y0 = 0;
                    this.y1 = 1;
                    break;
                case "right":
                    this.x0 = 1;
                    this.x1 = 0;
                    break;
                case "bottom":
                    this.y0 = 1;
                    this.y1 = 0;
                    break;
                case "to":
                    var y0 = this.y0;
                    var x0 = this.x0;
                    this.y0 = this.y1;
                    this.x0 = this.x1;
                    this.x1 = x0;
                    this.y1 = y0;
                    break;
            }
        }, this);
    } else {
        this.y0 = 0;
        this.y1 = 1;
    }

    this.colorStops = imageData.args.slice(hasDirection ? 1 : 0).map(function(colorStop) {
        var colorStopMatch = colorStop.match(this.stepRegExp);
        return {
            color: colorStopMatch[1],
            stop: colorStopMatch[3] === "%" ? colorStopMatch[2] / 100 : null
        };
    }, this);

    if (this.colorStops[0].stop === null) {
        this.colorStops[0].stop = 0;
    }

    if (this.colorStops[this.colorStops.length - 1].stop === null) {
        this.colorStops[this.colorStops.length - 1].stop = 1;
    }

    this.colorStops.forEach(function(colorStop, index) {
        if (colorStop.stop === null) {
            this.colorStops.slice(index).some(function(find, count) {
                if (find.stop !== null) {
                    colorStop.stop = ((find.stop - this.colorStops[index - 1].stop) / (count + 1)) + this.colorStops[index - 1].stop;
                    return true;
                } else {
                    return false;
                }
            }, this);
        }
    }, this);
}

LinearGradientContainer.prototype = Object.create(GradientContainer.prototype);

LinearGradientContainer.prototype.stepRegExp = /((?:rgb|rgba)\(\d{1,3},\s\d{1,3},\s\d{1,3}(?:,\s[0-9\.]+)?\))\s*(\d{1,3})?(%|px)?/;

function log() {
    if (window.html2canvas.logging && window.console && window.console.log) {
        Function.prototype.bind.call(window.console.log, (window.console)).apply(window.console, [(Date.now() - window.html2canvas.start) + "ms", "html2canvas:"].concat([].slice.call(arguments, 0)));
    }
}

function NodeContainer(node, parent) {
    this.node = node;
    this.parent = parent;
    this.stack = null;
    this.bounds = null;
    this.borders = null;
    this.clip = [];
    this.backgroundClip = [];
    this.offsetBounds = null;
    this.visible = null;
    this.computedStyles = null;
    this.styles = {};
    this.backgroundImages = null;
    this.transformData = null;
    this.transformMatrix = null;
}

NodeContainer.prototype.assignStack = function(stack) {
    this.stack = stack;
    stack.children.push(this);
};

NodeContainer.prototype.isElementVisible = function() {
    return this.node.nodeType === Node.TEXT_NODE ? this.parent.visible : (
        this.css('display') !== "none" &&
        this.css('visibility') !== "hidden" &&
        !this.node.hasAttribute("data-html2canvas-ignore") &&
        (this.node.nodeName !== "INPUT" || this.node.getAttribute("type") !== "hidden")
    );
};

NodeContainer.prototype.css = function(attribute) {
    if (!this.computedStyles) {
        this.computedStyles = this.computedStyle(null);
    }

    return this.styles[attribute] || (this.styles[attribute] = this.computedStyles[attribute]);
};

NodeContainer.prototype.prefixedCss = function(attribute) {
    var prefixes = ["webkit", "moz", "ms", "o"];
    var value = this.css(attribute);
    if (value === undefined) {
        prefixes.some(function(prefix) {
            value = this.css(prefix + attribute.substr(0, 1).toUpperCase() + attribute.substr(1));
            return value !== undefined;
        }, this);
    }
    return value === undefined ? null : value;
};

NodeContainer.prototype.computedStyle = function(type) {
    return this.node.ownerDocument.defaultView.getComputedStyle(this.node, type);
};

NodeContainer.prototype.cssInt = function(attribute) {
    var value = parseInt(this.css(attribute), 10);
    return (isNaN(value)) ? 0 : value; // borders in old IE are throwing 'medium' for demo.html
};

NodeContainer.prototype.cssFloat = function(attribute) {
    var value = parseFloat(this.css(attribute));
    return (isNaN(value)) ? 0 : value;
};

NodeContainer.prototype.fontWeight = function() {
    var weight = this.css("fontWeight");
    switch(parseInt(weight, 10)){
    case 401:
        weight = "bold";
        break;
    case 400:
        weight = "normal";
        break;
    }
    return weight;
};

NodeContainer.prototype.parseBackgroundImages = function() {
    return this.backgroundImages || (this.backgroundImages = parseBackgrounds(this.css("backgroundImage")));
};

NodeContainer.prototype.cssList = function(property, index) {
    var value = (this.css(property) || '').split(',');
    value = value[index || 0] || value[0] || 'auto';
    value = value.trim().split(' ');
    if (value.length === 1) {
        value = [value[0], value[0]];
    }
    return value;
};

NodeContainer.prototype.parseBackgroundSize = function(bounds, image, index) {
    var size = this.cssList("backgroundSize", index);
    var width, height;

    if (isPercentage(size[0])) {
        width = bounds.width * parseFloat(size[0]) / 100;
    } else if (/contain|cover/.test(size[0])) {
        var targetRatio = bounds.width / bounds.height, currentRatio = image.width / image.height;
        return (targetRatio < currentRatio ^ size[0] === 'contain') ?  {width: bounds.height * currentRatio, height: bounds.height} : {width: bounds.width, height: bounds.width / currentRatio};
    } else {
        width = parseInt(size[0], 10);
    }

    if (size[0] === 'auto' && size[1] === 'auto') {
        height = image.height;
    } else if (size[1] === 'auto') {
        height = width / image.width * image.height;
    } else if (isPercentage(size[1])) {
        height =  bounds.height * parseFloat(size[1]) / 100;
    } else {
        height = parseInt(size[1], 10);
    }

    if (size[0] === 'auto') {
        width = height / image.height * image.width;
    }

    return {width: width, height: height};
};

NodeContainer.prototype.parseBackgroundPosition = function(bounds, image, index, backgroundSize) {
    var position = this.cssList('backgroundPosition', index);
    var left, top;

    if (isPercentage(position[0])){
        left = (bounds.width - (backgroundSize || image).width) * (parseFloat(position[0]) / 100);
    } else {
        left = parseInt(position[0], 10);
    }

    if (position[1] === 'auto') {
        top = left / image.width * image.height;
    } else if (isPercentage(position[1])){
        top =  (bounds.height - (backgroundSize || image).height) * parseFloat(position[1]) / 100;
    } else {
        top = parseInt(position[1], 10);
    }

    if (position[0] === 'auto') {
        left = top / image.height * image.width;
    }

    return {left: left, top: top};
};

NodeContainer.prototype.parseBackgroundRepeat = function(index) {
    return this.cssList("backgroundRepeat", index)[0];
};

NodeContainer.prototype.parseTextShadows = function() {
    var textShadow = this.css("textShadow");
    var results = [];

    if (textShadow && textShadow !== 'none') {
        var shadows = textShadow.match(this.TEXT_SHADOW_PROPERTY);
        for (var i = 0; shadows && (i < shadows.length); i++) {
            var s = shadows[i].match(this.TEXT_SHADOW_VALUES);
            results.push({
                color: s[0],
                offsetX: s[1] ? s[1].replace('px', '') : 0,
                offsetY: s[2] ? s[2].replace('px', '') : 0,
                blur: s[3] ? s[3].replace('px', '') : 0
            });
        }
    }
    return results;
};

NodeContainer.prototype.parseTransform = function() {
    if (!this.transformData) {
        if (this.hasTransform()) {
            var offset = this.parseBounds();
            var origin = this.prefixedCss("transformOrigin").split(" ").map(removePx).map(asFloat);
            origin[0] += offset.left;
            origin[1] += offset.top;
            this.transformData = {
                origin: origin,
                matrix: this.parseTransformMatrix()
            };
        } else {
            this.transformData = {
                origin: [0, 0],
                matrix: [1, 0, 0, 1, 0, 0]
            };
        }
    }
    return this.transformData;
};

NodeContainer.prototype.parseTransformMatrix = function() {
    if (!this.transformMatrix) {
        var transform = this.prefixedCss("transform");
        var matrix = transform ? parseMatrix(transform.match(this.MATRIX_PROPERTY)) : null;
        this.transformMatrix = matrix ? matrix : [1, 0, 0, 1, 0, 0];
    }
    return this.transformMatrix;
};

NodeContainer.prototype.parseBounds = function() {
    return this.bounds || (this.bounds = this.hasTransform() ? offsetBounds(this.node) : getBounds(this.node));
};

NodeContainer.prototype.hasTransform = function() {
    return this.parseTransformMatrix().join(",") !== "1,0,0,1,0,0" || (this.parent && this.parent.hasTransform());
};

NodeContainer.prototype.getValue = function() {
    var value = this.node.value || "";
    value = (this.node.tagName === "SELECT") ? selectionValue(this.node) : value;
    return value.length === 0 ? (this.node.placeholder || "") : value;
};

NodeContainer.prototype.MATRIX_PROPERTY = /(matrix)\((.+)\)/;
NodeContainer.prototype.TEXT_SHADOW_PROPERTY = /((rgba|rgb)\([^\)]+\)(\s-?\d+px){0,})/g;
NodeContainer.prototype.TEXT_SHADOW_VALUES = /(-?\d+px)|(#.+)|(rgb\(.+\))|(rgba\(.+\))/g;

function selectionValue(node) {
    var option = node.options[node.selectedIndex || 0];
    return option ? (option.text || "") : "";
}

function parseMatrix(match) {
    if (match && match[1] === "matrix") {
        return match[2].split(",").map(function(s) {
            return parseFloat(s.trim());
        });
    }
}

function isPercentage(value) {
    return value.toString().indexOf("%") !== -1;
}

function parseBackgrounds(backgroundImage) {
    var whitespace = ' \r\n\t',
        method, definition, prefix, prefix_i, block, results = [],
        mode = 0, numParen = 0, quote, args;
    var appendResult = function() {
        if(method) {
            if (definition.substr(0, 1) === '"') {
                definition = definition.substr(1, definition.length - 2);
            }
            if (definition) {
                args.push(definition);
            }
            if (method.substr(0, 1) === '-' && (prefix_i = method.indexOf('-', 1 ) + 1) > 0) {
                prefix = method.substr(0, prefix_i);
                method = method.substr(prefix_i);
            }
            results.push({
                prefix: prefix,
                method: method.toLowerCase(),
                value: block,
                args: args,
                image: null
            });
        }
        args = [];
        method = prefix = definition = block = '';
    };
    args = [];
    method = prefix = definition = block = '';
    backgroundImage.split("").forEach(function(c) {
        if (mode === 0 && whitespace.indexOf(c) > -1) {
            return;
        }
        switch(c) {
        case '"':
            if(!quote) {
                quote = c;
            } else if(quote === c) {
                quote = null;
            }
            break;
        case '(':
            if(quote) {
                break;
            } else if(mode === 0) {
                mode = 1;
                block += c;
                return;
            } else {
                numParen++;
            }
            break;
        case ')':
            if (quote) {
                break;
            } else if(mode === 1) {
                if(numParen === 0) {
                    mode = 0;
                    block += c;
                    appendResult();
                    return;
                } else {
                    numParen--;
                }
            }
            break;

        case ',':
            if (quote) {
                break;
            } else if(mode === 0) {
                appendResult();
                return;
            } else if (mode === 1) {
                if (numParen === 0 && !method.match(/^url$/i)) {
                    args.push(definition);
                    definition = '';
                    block += c;
                    return;
                }
            }
            break;
        }

        block += c;
        if (mode === 0) {
            method += c;
        } else {
            definition += c;
        }
    });

    appendResult();
    return results;
}

function removePx(str) {
    return str.replace("px", "");
}

function asFloat(str) {
    return parseFloat(str);
}

function getBounds(node) {
    if (node.getBoundingClientRect) {
        var clientRect = node.getBoundingClientRect();
        var width = node.offsetWidth == null ? clientRect.width : node.offsetWidth;
        return {
            top: clientRect.top,
            bottom: clientRect.bottom || (clientRect.top + clientRect.height),
            right: clientRect.left + width,
            left: clientRect.left,
            width:  width,
            height: node.offsetHeight == null ? clientRect.height : node.offsetHeight
        };
    }
    return {};
}

function offsetBounds(node) {
    var parent = node.offsetParent ? offsetBounds(node.offsetParent) : {top: 0, left: 0};

    return {
        top: node.offsetTop + parent.top,
        bottom: node.offsetTop + node.offsetHeight + parent.top,
        right: node.offsetLeft + parent.left + node.offsetWidth,
        left: node.offsetLeft + parent.left,
        width: node.offsetWidth,
        height: node.offsetHeight
    };
}

function NodeParser(element, renderer, support, imageLoader, options) {
    log("Starting NodeParser");
    this.renderer = renderer;
    this.options = options;
    this.range = null;
    this.support = support;
    this.renderQueue = [];
    this.stack = new StackingContext(true, 1, element.ownerDocument, null);
    var parent = new NodeContainer(element, null);
    if (element === element.ownerDocument.documentElement) {
        // http://www.w3.org/TR/css3-background/#special-backgrounds
        var canvasBackground = new NodeContainer(this.renderer.isTransparent(parent.css('backgroundColor')) ? element.ownerDocument.body : element.ownerDocument.documentElement, null);
        renderer.rectangle(0, 0, renderer.width, renderer.height, canvasBackground.css('backgroundColor'));
    }
    parent.visibile = parent.isElementVisible();
    this.createPseudoHideStyles(element.ownerDocument);
    this.nodes = flatten([parent].concat(this.getChildren(parent)).filter(function(container) {
        return container.visible = container.isElementVisible();
    }).map(this.getPseudoElements, this));
    this.fontMetrics = new FontMetrics();
    log("Fetched nodes");
    this.images = imageLoader.fetch(this.nodes.filter(isElement));
    this.ready = this.images.ready.then(bind(function() {
        log("Images loaded, starting parsing");
        log("Calculate overflow clips");
        this.calculateOverflowClips();
        log("Creating stacking contexts");
        this.createStackingContexts();
        log("Sorting stacking contexts");
        this.sortStackingContexts(this.stack);
        this.parse(this.stack);
        log("Render queue created with " + this.renderQueue.length + " items");
        return new Promise(bind(function(resolve) {
            if (!options.async) {
                this.renderQueue.forEach(this.paint, this);
                resolve();
            } else if (typeof(options.async) === "function") {
                options.async.call(this, this.renderQueue, resolve);
            } else {
                this.renderIndex = 0;
                this.asyncRenderer(this.renderQueue, resolve);
            }
        }, this));
    }, this));
}

NodeParser.prototype.calculateOverflowClips = function() {
    this.nodes.forEach(function(container) {
        if (isElement(container)) {
            container.borders = this.parseBorders(container);
            var clip = (container.css('overflow') === "hidden") ? [container.borders.clip] : [];
            container.clip = hasParentClip(container) ? container.parent.clip.concat(clip) : clip;
            container.backgroundClip = (container.css('overflow') !== "hidden") ? container.clip.concat([container.borders.clip]) : container.clip;
        } else if (isTextNode(container)) {
            container.clip = hasParentClip(container) ? container.parent.clip : [];
        }
        container.bounds = null;
    }, this);
};

function hasParentClip(container) {
    return container.parent && container.parent.clip.length;
}

NodeParser.prototype.asyncRenderer = function(queue, resolve, asyncTimer) {
    asyncTimer = asyncTimer || Date.now();
    this.paint(queue[this.renderIndex++]);
    if (queue.length === this.renderIndex) {
        resolve();
    } else if (asyncTimer + 20 > Date.now()) {
        this.asyncRenderer(queue, resolve, asyncTimer);
    } else {
        setTimeout(bind(function() {
            this.asyncRenderer(queue, resolve);
        }, this), 0);
    }
};

NodeParser.prototype.createPseudoHideStyles = function(document) {
    var hidePseudoElements = document.createElement('style');
    hidePseudoElements.innerHTML = '.' + this.pseudoHideClass + ':before { content: "" !important; display: none !important; }' +
        '.' + this.pseudoHideClass + ':after { content: "" !important; display: none !important; }';
    document.body.appendChild(hidePseudoElements);
};

NodeParser.prototype.getPseudoElements = function(container) {
    var nodes = [[container]];
    if (container.node.nodeType === Node.ELEMENT_NODE) {
        var before = this.getPseudoElement(container, ":before");
        var after = this.getPseudoElement(container, ":after");

        if (before) {
            container.node.insertBefore(before[0].node, container.node.firstChild);
            nodes.push(before);
        }

        if (after) {
            container.node.appendChild(after[0].node);
            nodes.push(after);
        }

        if (before || after) {
            container.node.className += " " + this.pseudoHideClass;
        }
    }
    return flatten(nodes);
};

function toCamelCase(str) {
    return str.replace(/(\-[a-z])/g, function(match){
        return match.toUpperCase().replace('-','');
    });
}

NodeParser.prototype.getPseudoElement = function(container, type) {
    var style = container.computedStyle(type);
    if(!style || !style.content || style.content === "none" || style.content === "-moz-alt-content" || style.display === "none") {
        return null;
    }

    var content = stripQuotes(style.content);
    var isImage = content.substr(0, 3) === 'url';
    var pseudoNode = document.createElement(isImage ? 'img' : 'html2canvaspseudoelement');
    var pseudoContainer = new NodeContainer(pseudoNode, container);

    for (var i = style.length-1; i >= 0; i--) {
        var property = toCamelCase(style.item(i));
        pseudoNode.style[property] = style[property];
    }

    pseudoNode.className = this.pseudoHideClass;

    if (isImage) {
        pseudoNode.src = parseBackgrounds(content)[0].args[0];
        return [pseudoContainer];
    } else {
        var text = document.createTextNode(content);
        pseudoNode.appendChild(text);
        return [pseudoContainer, new TextContainer(text, pseudoContainer)];
    }
};


NodeParser.prototype.getChildren = function(parentContainer) {
    return flatten([].filter.call(parentContainer.node.childNodes, renderableNode).map(function(node) {
        var container = [node.nodeType === Node.TEXT_NODE ? new TextContainer(node, parentContainer) : new NodeContainer(node, parentContainer)].filter(nonIgnoredElement);
        return node.nodeType === Node.ELEMENT_NODE && container.length && node.tagName !== "TEXTAREA" ? (container[0].isElementVisible() ? container.concat(this.getChildren(container[0])) : []) : container;
    }, this));
};

NodeParser.prototype.newStackingContext = function(container, hasOwnStacking) {
    var stack = new StackingContext(hasOwnStacking, container.cssFloat('opacity'), container.node, container.parent);
    stack.visible = container.visible;
    stack.borders = container.borders;
    stack.bounds = container.bounds;
    stack.clip = container.clip;
    stack.backgroundClip = container.backgroundClip;
    var parentStack = hasOwnStacking ? stack.getParentStack(this) : stack.parent.stack;
    parentStack.contexts.push(stack);
    container.stack = stack;
};

NodeParser.prototype.createStackingContexts = function() {
    this.nodes.forEach(function(container) {
        if (isElement(container) && (this.isRootElement(container) || hasOpacity(container) || isPositionedForStacking(container) || this.isBodyWithTransparentRoot(container) || container.hasTransform())) {
            this.newStackingContext(container, true);
        } else if (isElement(container) && ((isPositioned(container) && zIndex0(container)) || isInlineBlock(container) || isFloating(container))) {
            this.newStackingContext(container, false);
        } else {
            container.assignStack(container.parent.stack);
        }
    }, this);
};

NodeParser.prototype.isBodyWithTransparentRoot = function(container) {
    return container.node.nodeName === "BODY" && this.renderer.isTransparent(container.parent.css('backgroundColor'));
};

NodeParser.prototype.isRootElement = function(container) {
    return container.parent === null;
};

NodeParser.prototype.sortStackingContexts = function(stack) {
    stack.contexts.sort(zIndexSort);
    stack.contexts.forEach(this.sortStackingContexts, this);
};

NodeParser.prototype.parseTextBounds = function(container) {
    return function(text, index, textList) {
        if (container.parent.css("textDecoration").substr(0, 4) !== "none" || text.trim().length !== 0) {
            if (this.support.rangeBounds && !container.parent.hasTransform()) {
                var offset = textList.slice(0, index).join("").length;
                return this.getRangeBounds(container.node, offset, text.length);
            } else if (container.node && typeof(container.node.data) === "string") {
                var replacementNode = container.node.splitText(text.length);
                var bounds = this.getWrapperBounds(container.node, container.parent.hasTransform());
                container.node = replacementNode;
                return bounds;
            }
        } else if(!this.support.rangeBounds || container.parent.hasTransform()){
            container.node = container.node.splitText(text.length);
        }
        return {};
    };
};

NodeParser.prototype.getWrapperBounds = function(node, transform) {
    var wrapper = node.ownerDocument.createElement('html2canvaswrapper');
    var parent = node.parentNode,
        backupText = node.cloneNode(true);

    wrapper.appendChild(node.cloneNode(true));
    parent.replaceChild(wrapper, node);
    var bounds = transform ? offsetBounds(wrapper) : getBounds(wrapper);
    parent.replaceChild(backupText, wrapper);
    return bounds;
};

NodeParser.prototype.getRangeBounds = function(node, offset, length) {
    var range = this.range || (this.range = node.ownerDocument.createRange());
    range.setStart(node, offset);
    range.setEnd(node, offset + length);
    return range.getBoundingClientRect();
};

function ClearTransform() {}

NodeParser.prototype.parse = function(stack) {
    // http://www.w3.org/TR/CSS21/visuren.html#z-index
    var negativeZindex = stack.contexts.filter(negativeZIndex); // 2. the child stacking contexts with negative stack levels (most negative first).
    var descendantElements = stack.children.filter(isElement);
    var descendantNonFloats = descendantElements.filter(not(isFloating));
    var nonInlineNonPositionedDescendants = descendantNonFloats.filter(not(isPositioned)).filter(not(inlineLevel)); // 3 the in-flow, non-inline-level, non-positioned descendants.
    var nonPositionedFloats = descendantElements.filter(not(isPositioned)).filter(isFloating); // 4. the non-positioned floats.
    var inFlow = descendantNonFloats.filter(not(isPositioned)).filter(inlineLevel); // 5. the in-flow, inline-level, non-positioned descendants, including inline tables and inline blocks.
    var stackLevel0 = stack.contexts.concat(descendantNonFloats.filter(isPositioned)).filter(zIndex0); // 6. the child stacking contexts with stack level 0 and the positioned descendants with stack level 0.
    var text = stack.children.filter(isTextNode).filter(hasText);
    var positiveZindex = stack.contexts.filter(positiveZIndex); // 7. the child stacking contexts with positive stack levels (least positive first).
    negativeZindex.concat(nonInlineNonPositionedDescendants).concat(nonPositionedFloats)
        .concat(inFlow).concat(stackLevel0).concat(text).concat(positiveZindex).forEach(function(container) {
            this.renderQueue.push(container);
            if (isStackingContext(container)) {
                this.parse(container);
                this.renderQueue.push(new ClearTransform());
            }
        }, this);
};

NodeParser.prototype.paint = function(container) {
    try {
        if (container instanceof ClearTransform) {
            this.renderer.ctx.restore();
        } else if (isTextNode(container)) {
            this.paintText(container);
        } else {
            this.paintNode(container);
        }
    } catch(e) {
        log(e);
    }
};

NodeParser.prototype.paintNode = function(container) {
    if (isStackingContext(container)) {
        this.renderer.setOpacity(container.opacity);
        this.renderer.ctx.save();
        if (container.hasTransform()) {
            this.renderer.setTransform(container.parseTransform());
        }
    }
    var bounds = container.parseBounds();
    this.renderer.clip(container.backgroundClip, function() {
        this.renderer.renderBackground(container, bounds, container.borders.borders.map(getWidth));
    }, this);

    this.renderer.clip(container.clip, function() {
        this.renderer.renderBorders(container.borders.borders);

        switch (container.node.nodeName) {
        case "svg":
        case "IFRAME":
            var imgContainer = this.images.get(container.node);
            if (imgContainer) {
                this.renderer.renderImage(container, bounds, container.borders, imgContainer);
            } else {
                log("Error loading <" + container.node.nodeName + ">", container.node);
            }
            break;
        case "IMG":
            var imageContainer = this.images.get(container.node.src);
            if (imageContainer) {
                this.renderer.renderImage(container, bounds, container.borders, imageContainer);
            } else {
                log("Error loading <img>", container.node.src);
            }
            break;
        case "CANVAS":
            this.renderer.renderImage(container, bounds, container.borders, {image: container.node});
            break;
        case "SELECT":
        case "INPUT":
        case "TEXTAREA":
            this.paintFormValue(container);
            break;
        }
    }, this);
};

NodeParser.prototype.paintFormValue = function(container) {
    if (container.getValue().length > 0) {
        var document = container.node.ownerDocument;
        var wrapper = document.createElement('html2canvaswrapper');
        var properties = ['lineHeight', 'textAlign', 'fontFamily', 'fontWeight', 'fontSize', 'color',
            'paddingLeft', 'paddingTop', 'paddingRight', 'paddingBottom',
            'width', 'height', 'borderLeftStyle', 'borderTopStyle', 'borderLeftWidth', 'borderTopWidth',
            'boxSizing', 'whiteSpace', 'wordWrap'];

        properties.forEach(function(property) {
            try {
                wrapper.style[property] = container.css(property);
            } catch(e) {
                // Older IE has issues with "border"
                log("html2canvas: Parse: Exception caught in renderFormValue: " + e.message);
            }
        });
        var bounds = container.parseBounds();
        wrapper.style.position = "absolute";
        wrapper.style.left = bounds.left + "px";
        wrapper.style.top = bounds.top + "px";
        wrapper.textContent = container.getValue();
        document.body.appendChild(wrapper);
        this.paintText(new TextContainer(wrapper.firstChild, container));
        document.body.removeChild(wrapper);
    }
};

NodeParser.prototype.paintText = function(container) {
    container.applyTextTransform();
    var characters = window.html2canvas.punycode.ucs2.decode(container.node.data);
    var textList = (!this.options.letterRendering || noLetterSpacing(container)) && !hasUnicode(container.node.data) ? getWords(characters) : characters.map(function(character) {
        return window.html2canvas.punycode.ucs2.encode([character]);
    });

    var weight = container.parent.fontWeight();
    var size = container.parent.css('fontSize');
    var family = container.parent.css('fontFamily');
    var shadows = container.parent.parseTextShadows();

    this.renderer.font(container.parent.css('color'), container.parent.css('fontStyle'), container.parent.css('fontVariant'), weight, size, family);
    if (shadows.length) {
        // TODO: support multiple text shadows
        this.renderer.fontShadow(shadows[0].color, shadows[0].offsetX, shadows[0].offsetY, shadows[0].blur);
    } else {
        this.renderer.clearShadow();
    }

    this.renderer.clip(container.parent.clip, function() {
        textList.map(this.parseTextBounds(container), this).forEach(function(bounds, index) {
            if (bounds) {
                this.renderer.text(textList[index], bounds.left, bounds.bottom);
                this.renderTextDecoration(container.parent, bounds, this.fontMetrics.getMetrics(family, size));
            }
        }, this);
    }, this);
};

NodeParser.prototype.renderTextDecoration = function(container, bounds, metrics) {
    switch(container.css("textDecoration").split(" ")[0]) {
    case "underline":
        // Draws a line at the baseline of the font
        // TODO As some browsers display the line as more than 1px if the font-size is big, need to take that into account both in position and size
        this.renderer.rectangle(bounds.left, Math.round(bounds.top + metrics.baseline + metrics.lineWidth), bounds.width, 1, container.css("color"));
        break;
    case "overline":
        this.renderer.rectangle(bounds.left, Math.round(bounds.top), bounds.width, 1, container.css("color"));
        break;
    case "line-through":
        // TODO try and find exact position for line-through
        this.renderer.rectangle(bounds.left, Math.ceil(bounds.top + metrics.middle + metrics.lineWidth), bounds.width, 1, container.css("color"));
        break;
    }
};

NodeParser.prototype.parseBorders = function(container) {
    var nodeBounds = container.parseBounds();
    var radius = getBorderRadiusData(container);
    var borders = ["Top", "Right", "Bottom", "Left"].map(function(side) {
        return {
            width: container.cssInt('border' + side + 'Width'),
            color: container.css('border' + side + 'Color'),
            args: null
        };
    });
    var borderPoints = calculateCurvePoints(nodeBounds, radius, borders);

    return {
        clip: this.parseBackgroundClip(container, borderPoints, borders, radius, nodeBounds),
        borders: borders.map(function(border, borderSide) {
            if (border.width > 0) {
                var bx = nodeBounds.left;
                var by = nodeBounds.top;
                var bw = nodeBounds.width;
                var bh = nodeBounds.height - (borders[2].width);

                switch(borderSide) {
                case 0:
                    // top border
                    bh = borders[0].width;
                    border.args = drawSide({
                        c1: [bx, by],
                        c2: [bx + bw, by],
                        c3: [bx + bw - borders[1].width, by + bh],
                        c4: [bx + borders[3].width, by + bh]
                    }, radius[0], radius[1],
                    borderPoints.topLeftOuter, borderPoints.topLeftInner, borderPoints.topRightOuter, borderPoints.topRightInner);
                    break;
                case 1:
                    // right border
                    bx = nodeBounds.left + nodeBounds.width - (borders[1].width);
                    bw = borders[1].width;

                    border.args = drawSide({
                        c1: [bx + bw, by],
                        c2: [bx + bw, by + bh + borders[2].width],
                        c3: [bx, by + bh],
                        c4: [bx, by + borders[0].width]
                    }, radius[1], radius[2],
                    borderPoints.topRightOuter, borderPoints.topRightInner, borderPoints.bottomRightOuter, borderPoints.bottomRightInner);
                    break;
                case 2:
                    // bottom border
                    by = (by + nodeBounds.height) - (borders[2].width);
                    bh = borders[2].width;
                    border.args = drawSide({
                        c1: [bx + bw, by + bh],
                        c2: [bx, by + bh],
                        c3: [bx + borders[3].width, by],
                        c4: [bx + bw - borders[3].width, by]
                    }, radius[2], radius[3],
                    borderPoints.bottomRightOuter, borderPoints.bottomRightInner, borderPoints.bottomLeftOuter, borderPoints.bottomLeftInner);
                    break;
                case 3:
                    // left border
                    bw = borders[3].width;
                    border.args = drawSide({
                        c1: [bx, by + bh + borders[2].width],
                        c2: [bx, by],
                        c3: [bx + bw, by + borders[0].width],
                        c4: [bx + bw, by + bh]
                    }, radius[3], radius[0],
                    borderPoints.bottomLeftOuter, borderPoints.bottomLeftInner, borderPoints.topLeftOuter, borderPoints.topLeftInner);
                    break;
                }
            }
            return border;
        })
    };
};

NodeParser.prototype.parseBackgroundClip = function(container, borderPoints, borders, radius, bounds) {
    var backgroundClip = container.css('backgroundClip'),
        borderArgs = [];

    switch(backgroundClip) {
    case "content-box":
    case "padding-box":
        parseCorner(borderArgs, radius[0], radius[1], borderPoints.topLeftInner, borderPoints.topRightInner, bounds.left + borders[3].width, bounds.top + borders[0].width);
        parseCorner(borderArgs, radius[1], radius[2], borderPoints.topRightInner, borderPoints.bottomRightInner, bounds.left + bounds.width - borders[1].width, bounds.top + borders[0].width);
        parseCorner(borderArgs, radius[2], radius[3], borderPoints.bottomRightInner, borderPoints.bottomLeftInner, bounds.left + bounds.width - borders[1].width, bounds.top + bounds.height - borders[2].width);
        parseCorner(borderArgs, radius[3], radius[0], borderPoints.bottomLeftInner, borderPoints.topLeftInner, bounds.left + borders[3].width, bounds.top + bounds.height - borders[2].width);
        break;

    default:
        parseCorner(borderArgs, radius[0], radius[1], borderPoints.topLeftOuter, borderPoints.topRightOuter, bounds.left, bounds.top);
        parseCorner(borderArgs, radius[1], radius[2], borderPoints.topRightOuter, borderPoints.bottomRightOuter, bounds.left + bounds.width, bounds.top);
        parseCorner(borderArgs, radius[2], radius[3], borderPoints.bottomRightOuter, borderPoints.bottomLeftOuter, bounds.left + bounds.width, bounds.top + bounds.height);
        parseCorner(borderArgs, radius[3], radius[0], borderPoints.bottomLeftOuter, borderPoints.topLeftOuter, bounds.left, bounds.top + bounds.height);
        break;
    }

    return borderArgs;
};

NodeParser.prototype.pseudoHideClass = "___html2canvas___pseudoelement";

function getCurvePoints(x, y, r1, r2) {
    var kappa = 4 * ((Math.sqrt(2) - 1) / 3);
    var ox = (r1) * kappa, // control point offset horizontal
        oy = (r2) * kappa, // control point offset vertical
        xm = x + r1, // x-middle
        ym = y + r2; // y-middle
    return {
        topLeft: bezierCurve({x: x, y: ym}, {x: x, y: ym - oy}, {x: xm - ox, y: y}, {x: xm, y: y}),
        topRight: bezierCurve({x: x, y: y}, {x: x + ox,y: y}, {x: xm, y: ym - oy}, {x: xm, y: ym}),
        bottomRight: bezierCurve({x: xm, y: y}, {x: xm, y: y + oy}, {x: x + ox, y: ym}, {x: x, y: ym}),
        bottomLeft: bezierCurve({x: xm, y: ym}, {x: xm - ox, y: ym}, {x: x, y: y + oy}, {x: x, y:y})
    };
}

function calculateCurvePoints(bounds, borderRadius, borders) {
    var x = bounds.left,
        y = bounds.top,
        width = bounds.width,
        height = bounds.height,

        tlh = borderRadius[0][0],
        tlv = borderRadius[0][1],
        trh = borderRadius[1][0],
        trv = borderRadius[1][1],
        brh = borderRadius[2][0],
        brv = borderRadius[2][1],
        blh = borderRadius[3][0],
        blv = borderRadius[3][1];

    var topWidth = width - trh,
        rightHeight = height - brv,
        bottomWidth = width - brh,
        leftHeight = height - blv;

    return {
        topLeftOuter: getCurvePoints(x, y, tlh, tlv).topLeft.subdivide(0.5),
        topLeftInner: getCurvePoints(x + borders[3].width, y + borders[0].width, Math.max(0, tlh - borders[3].width), Math.max(0, tlv - borders[0].width)).topLeft.subdivide(0.5),
        topRightOuter: getCurvePoints(x + topWidth, y, trh, trv).topRight.subdivide(0.5),
        topRightInner: getCurvePoints(x + Math.min(topWidth, width + borders[3].width), y + borders[0].width, (topWidth > width + borders[3].width) ? 0 :trh - borders[3].width, trv - borders[0].width).topRight.subdivide(0.5),
        bottomRightOuter: getCurvePoints(x + bottomWidth, y + rightHeight, brh, brv).bottomRight.subdivide(0.5),
        bottomRightInner: getCurvePoints(x + Math.min(bottomWidth, width + borders[3].width), y + Math.min(rightHeight, height + borders[0].width), Math.max(0, brh - borders[1].width), Math.max(0, brv - borders[2].width)).bottomRight.subdivide(0.5),
        bottomLeftOuter: getCurvePoints(x, y + leftHeight, blh, blv).bottomLeft.subdivide(0.5),
        bottomLeftInner: getCurvePoints(x + borders[3].width, y + leftHeight, Math.max(0, blh - borders[3].width), Math.max(0, blv - borders[2].width)).bottomLeft.subdivide(0.5)
    };
}

function bezierCurve(start, startControl, endControl, end) {
    var lerp = function (a, b, t) {
        return {
            x: a.x + (b.x - a.x) * t,
            y: a.y + (b.y - a.y) * t
        };
    };

    return {
        start: start,
        startControl: startControl,
        endControl: endControl,
        end: end,
        subdivide: function(t) {
            var ab = lerp(start, startControl, t),
                bc = lerp(startControl, endControl, t),
                cd = lerp(endControl, end, t),
                abbc = lerp(ab, bc, t),
                bccd = lerp(bc, cd, t),
                dest = lerp(abbc, bccd, t);
            return [bezierCurve(start, ab, abbc, dest), bezierCurve(dest, bccd, cd, end)];
        },
        curveTo: function(borderArgs) {
            borderArgs.push(["bezierCurve", startControl.x, startControl.y, endControl.x, endControl.y, end.x, end.y]);
        },
        curveToReversed: function(borderArgs) {
            borderArgs.push(["bezierCurve", endControl.x, endControl.y, startControl.x, startControl.y, start.x, start.y]);
        }
    };
}

function drawSide(borderData, radius1, radius2, outer1, inner1, outer2, inner2) {
    var borderArgs = [];

    if (radius1[0] > 0 || radius1[1] > 0) {
        borderArgs.push(["line", outer1[1].start.x, outer1[1].start.y]);
        outer1[1].curveTo(borderArgs);
    } else {
        borderArgs.push([ "line", borderData.c1[0], borderData.c1[1]]);
    }

    if (radius2[0] > 0 || radius2[1] > 0) {
        borderArgs.push(["line", outer2[0].start.x, outer2[0].start.y]);
        outer2[0].curveTo(borderArgs);
        borderArgs.push(["line", inner2[0].end.x, inner2[0].end.y]);
        inner2[0].curveToReversed(borderArgs);
    } else {
        borderArgs.push(["line", borderData.c2[0], borderData.c2[1]]);
        borderArgs.push(["line", borderData.c3[0], borderData.c3[1]]);
    }

    if (radius1[0] > 0 || radius1[1] > 0) {
        borderArgs.push(["line", inner1[1].end.x, inner1[1].end.y]);
        inner1[1].curveToReversed(borderArgs);
    } else {
        borderArgs.push(["line", borderData.c4[0], borderData.c4[1]]);
    }

    return borderArgs;
}

function parseCorner(borderArgs, radius1, radius2, corner1, corner2, x, y) {
    if (radius1[0] > 0 || radius1[1] > 0) {
        borderArgs.push(["line", corner1[0].start.x, corner1[0].start.y]);
        corner1[0].curveTo(borderArgs);
        corner1[1].curveTo(borderArgs);
    } else {
        borderArgs.push(["line", x, y]);
    }

    if (radius2[0] > 0 || radius2[1] > 0) {
        borderArgs.push(["line", corner2[0].start.x, corner2[0].start.y]);
    }
}

function negativeZIndex(container) {
    return container.cssInt("zIndex") < 0;
}

function positiveZIndex(container) {
    return container.cssInt("zIndex") > 0;
}

function zIndex0(container) {
    return container.cssInt("zIndex") === 0;
}

function inlineLevel(container) {
    return ["inline", "inline-block", "inline-table"].indexOf(container.css("display")) !== -1;
}

function isStackingContext(container) {
    return (container instanceof StackingContext);
}

function hasText(container) {
    return container.node.data.trim().length > 0;
}

function noLetterSpacing(container) {
    return (/^(normal|none|0px)$/.test(container.parent.css("letterSpacing")));
}

function getBorderRadiusData(container) {
    return ["TopLeft", "TopRight", "BottomRight", "BottomLeft"].map(function(side) {
        var value = container.css('border' + side + 'Radius');
        var arr = value.split(" ");
        if (arr.length <= 1) {
            arr[1] = arr[0];
        }
        return arr.map(asInt);
    });
}

function renderableNode(node) {
    return (node.nodeType === Node.TEXT_NODE || node.nodeType === Node.ELEMENT_NODE);
}

function isPositionedForStacking(container) {
    var position = container.css("position");
    var zIndex = (["absolute", "relative", "fixed"].indexOf(position) !== -1) ? container.css("zIndex") : "auto";
    return zIndex !== "auto";
}

function isPositioned(container) {
    return container.css("position") !== "static";
}

function isFloating(container) {
    return container.css("float") !== "none";
}

function isInlineBlock(container) {
    return ["inline-block", "inline-table"].indexOf(container.css("display")) !== -1;
}

function not(callback) {
    var context = this;
    return function() {
        return !callback.apply(context, arguments);
    };
}

function isElement(container) {
    return container.node.nodeType === Node.ELEMENT_NODE;
}

function isTextNode(container) {
    return container.node.nodeType === Node.TEXT_NODE;
}

function zIndexSort(a, b) {
    return a.cssInt("zIndex") - b.cssInt("zIndex");
}

function hasOpacity(container) {
    return container.css("opacity") < 1;
}

function bind(callback, context) {
    return function() {
        return callback.apply(context, arguments);
    };
}

function asInt(value) {
    return parseInt(value, 10);
}

function getWidth(border) {
    return border.width;
}

function nonIgnoredElement(nodeContainer) {
    return (nodeContainer.node.nodeType !== Node.ELEMENT_NODE || ["SCRIPT", "HEAD", "TITLE", "OBJECT", "BR", "OPTION"].indexOf(nodeContainer.node.nodeName) === -1);
}

function flatten(arrays) {
    return [].concat.apply([], arrays);
}

function stripQuotes(content) {
    var first = content.substr(0, 1);
    return (first === content.substr(content.length - 1) && first.match(/'|"/)) ? content.substr(1, content.length - 2) : content;
}

function getWords(characters) {
    var words = [], i = 0, onWordBoundary = false, word;
    while(characters.length) {
        if (isWordBoundary(characters[i]) === onWordBoundary) {
            word = characters.splice(0, i);
            if (word.length) {
                words.push(window.html2canvas.punycode.ucs2.encode(word));
            }
            onWordBoundary =! onWordBoundary;
            i = 0;
        } else {
            i++;
        }

        if (i >= characters.length) {
            word = characters.splice(0, i);
            if (word.length) {
                words.push(window.html2canvas.punycode.ucs2.encode(word));
            }
        }
    }
    return words;
}

function isWordBoundary(characterCode) {
    return [
        32, // <space>
        13, // \r
        10, // \n
        9, // \t
        45 // -
    ].indexOf(characterCode) !== -1;
}

function hasUnicode(string) {
    return (/[^\u0000-\u00ff]/).test(string);
}

function Proxy(src, proxyUrl, document) {
    var callback = createCallback(supportsCORS);
    var url = createProxyUrl(proxyUrl, src, callback);

    return supportsCORS ? XHR(url) : (jsonp(document, url, callback).then(function(response) {
        return decode64(response.content);
    }));
}
var proxyCount = 0;

var supportsCORS = ('withCredentials' in new XMLHttpRequest());
var supportsCORSImage = ('crossOrigin' in new Image());

function ProxyURL(src, proxyUrl, document) {
    var callback = createCallback(supportsCORSImage);
    var url = createProxyUrl(proxyUrl, src, callback);
    return (supportsCORSImage ? Promise.resolve(url) : jsonp(document, url, callback).then(function(response) {
        return "data:" + response.type + ";base64," + response.content;
    }));
}

function jsonp(document, url, callback) {
    return new Promise(function(resolve, reject) {
        var s = document.createElement("script");
        var cleanup = function() {
            delete window.html2canvas.proxy[callback];
            document.body.removeChild(s);
        };
        window.html2canvas.proxy[callback] = function(response) {
            cleanup();
            resolve(response);
        };
        s.src = url;
        s.onerror = function(e) {
            cleanup();
            reject(e);
        };
        document.body.appendChild(s);
    });
}

function createCallback(useCORS) {
    return !useCORS ? "html2canvas_" + Date.now() + "_" + (++proxyCount) + "_" + Math.round(Math.random() * 100000) : "";
}

function createProxyUrl(proxyUrl, src, callback) {
    return proxyUrl + "?url=" + encodeURIComponent(src) + (callback.length ? "&callback=html2canvas.proxy." + callback : "");
}

function ProxyImageContainer(src, proxy) {
    var script = document.createElement("script");
    var link = document.createElement("a");
    link.href = src;
    src = link.href;
    this.src = src;
    this.image = new Image();
    var self = this;
    this.promise = new Promise(function(resolve, reject) {
        self.image.crossOrigin = "Anonymous";
        self.image.onload = resolve;
        self.image.onerror = reject;

        new ProxyURL(src, proxy, document).then(function(url) {
            self.image.src = url;
        })['catch'](reject);
    });
}

function Renderer(width, height, images, options, document) {
    this.width = width;
    this.height = height;
    this.images = images;
    this.options = options;
    this.document = document;
}

Renderer.prototype.renderImage = function(container, bounds, borderData, imageContainer) {
    var paddingLeft = container.cssInt('paddingLeft'),
        paddingTop = container.cssInt('paddingTop'),
        paddingRight = container.cssInt('paddingRight'),
        paddingBottom = container.cssInt('paddingBottom'),
        borders = borderData.borders;

    var width = bounds.width - (borders[1].width + borders[3].width + paddingLeft + paddingRight);
    var height = bounds.height - (borders[0].width + borders[2].width + paddingTop + paddingBottom);
    this.drawImage(
        imageContainer,
        0,
        0,
        imageContainer.image.width || width,
        imageContainer.image.height || height,
        bounds.left + paddingLeft + borders[3].width,
        bounds.top + paddingTop + borders[0].width,
        width,
        height
    );
};

Renderer.prototype.renderBackground = function(container, bounds, borderData) {
    if (bounds.height > 0 && bounds.width > 0) {
        this.renderBackgroundColor(container, bounds);
        this.renderBackgroundImage(container, bounds, borderData);
    }
};

Renderer.prototype.renderBackgroundColor = function(container, bounds) {
    var color = container.css("backgroundColor");
    if (!this.isTransparent(color)) {
        this.rectangle(bounds.left, bounds.top, bounds.width, bounds.height, container.css("backgroundColor"));
    }
};

Renderer.prototype.renderBorders = function(borders) {
    borders.forEach(this.renderBorder, this);
};

Renderer.prototype.renderBorder = function(data) {
    if (!this.isTransparent(data.color) && data.args !== null) {
        this.drawShape(data.args, data.color);
    }
};

Renderer.prototype.renderBackgroundImage = function(container, bounds, borderData) {
    var backgroundImages = container.parseBackgroundImages();
    backgroundImages.reverse().forEach(function(backgroundImage, index, arr) {
        switch(backgroundImage.method) {
            case "url":
                var image = this.images.get(backgroundImage.args[0]);
                if (image) {
                    this.renderBackgroundRepeating(container, bounds, image, arr.length - (index+1), borderData);
                } else {
                    log("Error loading background-image", backgroundImage.args[0]);
                }
                break;
            case "linear-gradient":
            case "gradient":
                var gradientImage = this.images.get(backgroundImage.value);
                if (gradientImage) {
                    this.renderBackgroundGradient(gradientImage, bounds, borderData);
                } else {
                    log("Error loading background-image", backgroundImage.args[0]);
                }
                break;
            case "none":
                break;
            default:
                log("Unknown background-image type", backgroundImage.args[0]);
        }
    }, this);
};

Renderer.prototype.renderBackgroundRepeating = function(container, bounds, imageContainer, index, borderData) {
    var size = container.parseBackgroundSize(bounds, imageContainer.image, index);
    var position = container.parseBackgroundPosition(bounds, imageContainer.image, index, size);
    var repeat = container.parseBackgroundRepeat(index);
    switch (repeat) {
    case "repeat-x":
    case "repeat no-repeat":
        this.backgroundRepeatShape(imageContainer, position, size, bounds, bounds.left + borderData[3], bounds.top + position.top + borderData[0], 99999, size.height, borderData);
        break;
    case "repeat-y":
    case "no-repeat repeat":
        this.backgroundRepeatShape(imageContainer, position, size, bounds, bounds.left + position.left + borderData[3], bounds.top + borderData[0], size.width, 99999, borderData);
        break;
    case "no-repeat":
        this.backgroundRepeatShape(imageContainer, position, size, bounds, bounds.left + position.left + borderData[3], bounds.top + position.top + borderData[0], size.width, size.height, borderData);
        break;
    default:
        this.renderBackgroundRepeat(imageContainer, position, size, {top: bounds.top, left: bounds.left}, borderData[3], borderData[0]);
        break;
    }
};

Renderer.prototype.isTransparent = function(color) {
    return (!color || color === "transparent" || color === "rgba(0, 0, 0, 0)");
};

function StackingContext(hasOwnStacking, opacity, element, parent) {
    NodeContainer.call(this, element, parent);
    this.ownStacking = hasOwnStacking;
    this.contexts = [];
    this.children = [];
    this.opacity = (this.parent ? this.parent.stack.opacity : 1) * opacity;
}

StackingContext.prototype = Object.create(NodeContainer.prototype);

StackingContext.prototype.getParentStack = function(context) {
    var parentStack = (this.parent) ? this.parent.stack : null;
    return parentStack ? (parentStack.ownStacking ? parentStack : parentStack.getParentStack(context)) : context.stack;
};

function Support(document) {
    this.rangeBounds = this.testRangeBounds(document);
    this.cors = this.testCORS();
    this.svg = this.testSVG();
}

Support.prototype.testRangeBounds = function(document) {
    var range, testElement, rangeBounds, rangeHeight, support = false;

    if (document.createRange) {
        range = document.createRange();
        if (range.getBoundingClientRect) {
            testElement = document.createElement('boundtest');
            testElement.style.height = "123px";
            testElement.style.display = "block";
            document.body.appendChild(testElement);

            range.selectNode(testElement);
            rangeBounds = range.getBoundingClientRect();
            rangeHeight = rangeBounds.height;

            if (rangeHeight === 123) {
                support = true;
            }
            document.body.removeChild(testElement);
        }
    }

    return support;
};

Support.prototype.testCORS = function() {
    return typeof((new Image()).crossOrigin) !== "undefined";
};

Support.prototype.testSVG = function() {
    var img = new Image();
    var canvas = document.createElement("canvas");
    var ctx =  canvas.getContext("2d");
    img.src = "data:image/svg+xml,<svg xmlns='http://www.w3.org/2000/svg'></svg>";

    try {
        ctx.drawImage(img, 0, 0);
        canvas.toDataURL();
    } catch(e) {
        return false;
    }
    return true;
};

function SVGContainer(src) {
    this.src = src;
    this.image = null;
    var self = this;

    this.promise = this.hasFabric().then(function() {
        return (self.isInline(src) ? Promise.resolve(self.inlineFormatting(src)) : XHR(src));
    }).then(function(svg) {
        return new Promise(function(resolve) {
            html2canvas.fabric.loadSVGFromString(svg, self.createCanvas.call(self, resolve));
        });
    });
}

SVGContainer.prototype.hasFabric = function() {
    return !html2canvas.fabric ? Promise.reject(new Error("html2canvas.svg.js is not loaded, cannot render svg")) : Promise.resolve();
};

SVGContainer.prototype.inlineFormatting = function(src) {
    return (/^data:image\/svg\+xml;base64,/.test(src)) ? this.decode64(this.removeContentType(src)) : this.removeContentType(src);
};

SVGContainer.prototype.removeContentType = function(src) {
    return src.replace(/^data:image\/svg\+xml(;base64)?,/,'');
};

SVGContainer.prototype.isInline = function(src) {
    return (/^data:image\/svg\+xml/i.test(src));
};

SVGContainer.prototype.createCanvas = function(resolve) {
    var self = this;
    return function (objects, options) {
        var canvas = new html2canvas.fabric.StaticCanvas('c');
        self.image = canvas.lowerCanvasEl;
        canvas
            .setWidth(options.width)
            .setHeight(options.height)
            .add(html2canvas.fabric.util.groupSVGElements(objects, options))
            .renderAll();
        resolve(canvas.lowerCanvasEl);
    };
};

SVGContainer.prototype.decode64 = function(str) {
    return (typeof(window.atob) === "function") ? window.atob(str) : decode64(str);
};

/*
 * base64-arraybuffer
 * https://github.com/niklasvh/base64-arraybuffer
 *
 * Copyright (c) 2012 Niklas von Hertzen
 * Licensed under the MIT license.
 */

function decode64(base64) {
    var chars = "ABCDEFGHIJKLMNOPQRSTUVWXYZabcdefghijklmnopqrstuvwxyz0123456789+/";
    var len = base64.length, i, encoded1, encoded2, encoded3, encoded4, byte1, byte2, byte3;

    var output = "";

    for (i = 0; i < len; i+=4) {
        encoded1 = chars.indexOf(base64[i]);
        encoded2 = chars.indexOf(base64[i+1]);
        encoded3 = chars.indexOf(base64[i+2]);
        encoded4 = chars.indexOf(base64[i+3]);

        byte1 = (encoded1 << 2) | (encoded2 >> 4);
        byte2 = ((encoded2 & 15) << 4) | (encoded3 >> 2);
        byte3 = ((encoded3 & 3) << 6) | encoded4;
        if (encoded3 === 64) {
            output += String.fromCharCode(byte1);
        } else if (encoded4 === 64 || encoded4 === -1) {
            output += String.fromCharCode(byte1, byte2);
        } else{
            output += String.fromCharCode(byte1, byte2, byte3);
        }
    }

    return output;
}

function SVGNodeContainer(node, native) {
    this.src = node;
    this.image = null;
    var self = this;

    this.promise = native ? new Promise(function(resolve, reject) {
        self.image = new Image();
        self.image.onload = resolve;
        self.image.onerror = reject;
        self.image.src = "data:image/svg+xml," + (new XMLSerializer()).serializeToString(node);
        if (self.image.complete === true) {
            resolve(self.image);
        }
    }) : this.hasFabric().then(function() {
        return new Promise(function(resolve) {
            html2canvas.fabric.parseSVGDocument(node, self.createCanvas.call(self, resolve));
        });
    });
}

SVGNodeContainer.prototype = Object.create(SVGContainer.prototype);

function TextContainer(node, parent) {
    NodeContainer.call(this, node, parent);
}

TextContainer.prototype = Object.create(NodeContainer.prototype);

TextContainer.prototype.applyTextTransform = function() {
    this.node.data = this.transform(this.parent.css("textTransform"));
};

TextContainer.prototype.transform = function(transform) {
    var text = this.node.data;
    switch(transform){
        case "lowercase":
            return text.toLowerCase();
        case "capitalize":
            return text.replace(/(^|\s|:|-|\(|\))([a-z])/g, capitalize);
        case "uppercase":
            return text.toUpperCase();
        default:
            return text;
    }
};

function capitalize(m, p1, p2) {
    if (m.length > 0) {
        return p1 + p2.toUpperCase();
    }
}

function WebkitGradientContainer(imageData) {
    GradientContainer.apply(this, arguments);
    this.type = (imageData.args[0] === "linear") ? this.TYPES.LINEAR : this.TYPES.RADIAL;
}

WebkitGradientContainer.prototype = Object.create(GradientContainer.prototype);

function XHR(url) {
    return new Promise(function(resolve, reject) {
        var xhr = new XMLHttpRequest();
        xhr.open('GET', url);

        xhr.onload = function() {
            if (xhr.status === 200) {
                resolve(xhr.responseText);
            } else {
                reject(new Error(xhr.statusText));
            }
        };

        xhr.onerror = function() {
            reject(new Error("Network Error"));
        };

        xhr.send();
    });
}

function CanvasRenderer(width, height) {
    Renderer.apply(this, arguments);
    this.canvas = this.document.createElement("canvas");
    this.canvas.width = width;
    this.canvas.height = height;
    this.ctx = this.canvas.getContext("2d");
    this.taintCtx = this.document.createElement("canvas").getContext("2d");
    this.ctx.textBaseline = "bottom";
    this.variables = {};
    log("Initialized CanvasRenderer");
}

CanvasRenderer.prototype = Object.create(Renderer.prototype);

CanvasRenderer.prototype.setFillStyle = function(color) {
    this.ctx.fillStyle = color;
    return this.ctx;
};

CanvasRenderer.prototype.rectangle = function(left, top, width, height, color) {
    this.setFillStyle(color).fillRect(left, top, width, height);
};

CanvasRenderer.prototype.drawShape = function(shape, color) {
    this.shape(shape);
    this.setFillStyle(color).fill();
};

CanvasRenderer.prototype.taints = function(imageContainer) {
    if (imageContainer.tainted === null) {
        this.taintCtx.drawImage(imageContainer.image, 0, 0);
        try {
            this.taintCtx.getImageData(0, 0, 1, 1);
            imageContainer.tainted = false;
        } catch(e) {
            this.taintCtx = document.createElement("canvas").getContext("2d");
            imageContainer.tainted = true;
        }
    }

    return imageContainer.tainted;
};

CanvasRenderer.prototype.drawImage = function(imageContainer, sx, sy, sw, sh, dx, dy, dw, dh) {
    if (!this.taints(imageContainer) || this.options.allowTaint) {
        this.ctx.drawImage(imageContainer.image, sx, sy, sw, sh, dx, dy, dw, dh);
    }
};

CanvasRenderer.prototype.clip = function(shapes, callback, context) {
    this.ctx.save();
    shapes.filter(hasEntries).forEach(function(shape) {
        this.shape(shape).clip();
    }, this);
    callback.call(context);
    this.ctx.restore();
};

CanvasRenderer.prototype.shape = function(shape) {
    this.ctx.beginPath();
    shape.forEach(function(point, index) {
        this.ctx[(index === 0) ? "moveTo" : point[0] + "To" ].apply(this.ctx, point.slice(1));
    }, this);
    this.ctx.closePath();
    return this.ctx;
};

CanvasRenderer.prototype.font = function(color, style, variant, weight, size, family) {
    this.setFillStyle(color).font = [style, variant, weight, size, family].join(" ");
};

CanvasRenderer.prototype.fontShadow = function(color, offsetX, offsetY, blur) {
    this.setVariable("shadowColor", color)
        .setVariable("shadowOffsetY", offsetX)
        .setVariable("shadowOffsetX", offsetY)
        .setVariable("shadowBlur", blur);
};

CanvasRenderer.prototype.clearShadow = function() {
    this.setVariable("shadowColor", "rgba(0,0,0,0)");
};

CanvasRenderer.prototype.setOpacity = function(opacity) {
    this.ctx.globalAlpha = opacity;
};

CanvasRenderer.prototype.setTransform = function(transform) {
    this.ctx.translate(transform.origin[0], transform.origin[1]);
    this.ctx.transform.apply(this.ctx, transform.matrix);
    this.ctx.translate(-transform.origin[0], -transform.origin[1]);
};

CanvasRenderer.prototype.setVariable = function(property, value) {
    if (this.variables[property] !== value) {
        this.variables[property] = this.ctx[property] = value;
    }

    return this;
};

CanvasRenderer.prototype.text = function(text, left, bottom) {
    this.ctx.fillText(text, left, bottom);
};

CanvasRenderer.prototype.backgroundRepeatShape = function(imageContainer, backgroundPosition, size, bounds, left, top, width, height, borderData) {
    var shape = [
        ["line", Math.round(left), Math.round(top)],
        ["line", Math.round(left + width), Math.round(top)],
        ["line", Math.round(left + width), Math.round(height + top)],
        ["line", Math.round(left), Math.round(height + top)]
    ];
    this.clip([shape], function() {
        this.renderBackgroundRepeat(imageContainer, backgroundPosition, size, bounds, borderData[3], borderData[0]);
    }, this);
};

CanvasRenderer.prototype.renderBackgroundRepeat = function(imageContainer, backgroundPosition, size, bounds, borderLeft, borderTop) {
    var offsetX = Math.round(bounds.left + backgroundPosition.left + borderLeft), offsetY = Math.round(bounds.top + backgroundPosition.top + borderTop);
    this.setFillStyle(this.ctx.createPattern(this.resizeImage(imageContainer, size), "repeat"));
    this.ctx.translate(offsetX, offsetY);
    this.ctx.fill();
    this.ctx.translate(-offsetX, -offsetY);
};

CanvasRenderer.prototype.renderBackgroundGradient = function(gradientImage, bounds) {
    if (gradientImage instanceof LinearGradientContainer) {
        var gradient = this.ctx.createLinearGradient(
            bounds.left + bounds.width * gradientImage.x0,
            bounds.top + bounds.height * gradientImage.y0,
            bounds.left +  bounds.width * gradientImage.x1,
            bounds.top +  bounds.height * gradientImage.y1);
        gradientImage.colorStops.forEach(function(colorStop) {
            gradient.addColorStop(colorStop.stop, colorStop.color);
        });
        this.rectangle(bounds.left, bounds.top, bounds.width, bounds.height, gradient);
    }
};

CanvasRenderer.prototype.resizeImage = function(imageContainer, size) {
    var image = imageContainer.image;
    if(image.width === size.width && image.height === size.height) {
        return image;
    }

    var ctx, canvas = document.createElement('canvas');
    canvas.width = size.width;
    canvas.height = size.height;
    ctx = canvas.getContext("2d");
    ctx.drawImage(image, 0, 0, image.width, image.height, 0, 0, size.width, size.height );
    return canvas;
};

function hasEntries(array) {
    return array.length > 0;
}

})(window, document);<|MERGE_RESOLUTION|>--- conflicted
+++ resolved
@@ -591,15 +591,6 @@
         });
     }
 
-    if (typeof(nodeList) === "string") {
-        if (typeof(options.proxy) !== "string") {
-            return Promise.reject("Proxy must be used when rendering url");
-        }
-        return loadUrlDocument(absoluteUrl(nodeList), options.proxy, document, window.innerWidth, window.innerHeight).then(function(container) {
-            return renderWindow(container.contentWindow.document.documentElement, container, options, window.innerWidth, window.innerHeight);
-        });
-    }
-
     var node = ((nodeList === undefined) ? [document.documentElement] : ((nodeList.length) ? nodeList : [nodeList]))[0];
     node.setAttribute(html2canvasNodeAttribute, "true");
     return renderDocument(node.ownerDocument, options, node.ownerDocument.defaultView.innerWidth, node.ownerDocument.defaultView.innerHeight).then(function(canvas) {
@@ -637,14 +628,7 @@
     return parser.ready.then(function() {
         log("Finished rendering");
         var canvas = (options.type !== "view" && (node === clonedWindow.document.body || node === clonedWindow.document.documentElement)) ? renderer.canvas : crop(renderer.canvas, bounds);
-<<<<<<< HEAD
-        if (options.removeContainer) {
-            container.parentNode.removeChild(container);
-            log("Cleaned up container");
-        }
-=======
         cleanupContainer(container, options);
->>>>>>> 19777c66
         return canvas;
     });
 }
@@ -726,15 +710,9 @@
     });
 }
 
-<<<<<<< HEAD
-function loadUrlDocument(src, proxy, document, width, height) {
-    return new Proxy(src, proxy, window.document).then(documentFromHTML(src)).then(function(doc) {
-        return createWindowClone(doc, document, width, height, {});
-=======
 function loadUrlDocument(src, proxy, document, width, height, options) {
     return new Proxy(src, proxy, window.document).then(documentFromHTML(src)).then(function(doc) {
         return createWindowClone(doc, document, width, height, options);
->>>>>>> 19777c66
     });
 }
 
@@ -901,11 +879,7 @@
 
 FrameContainer.prototype.proxyLoad = function(proxy, bounds, options) {
     var container = this.src;
-<<<<<<< HEAD
-    return loadUrlDocument(container.src, proxy, container.ownerDocument, bounds.width, bounds.height);
-=======
     return loadUrlDocument(container.src, proxy, container.ownerDocument, bounds.width, bounds.height, options);
->>>>>>> 19777c66
 };
 
 function GradientContainer(imageData) {
