--- conflicted
+++ resolved
@@ -145,53 +145,6 @@
         });
     }); 
     
-// TODO add backgroundPosition % tests
+    // TODO add backgroundPosition % tests
     
-<<<<<<< HEAD
-=======
-    test('background-gradient', propsToTest['background-gradient'].length * numDivs['background-gradient'], function() {  
-            
-        $('#backgroundGradients div').each(function(i, el) {
-            $.each(propsToTest['background-gradient'], function(s, prop) {
-                
-                var src, img, canvas, ctx, id, data, len, red, green, blue, overallColor = 0;
-                
-                src = _html2canvas.Util.getCSS(el, prop);
-                
-                if (!/^(-webkit|-o|-moz|-ms|linear)-/.test( src )) {
-                    ok(true);
-                } else {
-                
-                img = _html2canvas.Generate.Gradient(src, {
-                    width: 50,
-                    height: 50
-                });
-                
-                canvas = document.createElement('canvas');
-                canvas.width = 50;
-                canvas.height = 50;
-                ctx = canvas.getContext('2d');
-                ctx.drawImage(img, 0, 0);
-                id = ctx.getImageData(0, 0, 50, 50);
-                data = id.data;
-                len = data.length;
-                
-                //console.log(img);
-                
-                for (var i = 0; i < len; i += 4) {
-                    red = data[i]; // red
-                    green = data[i + 1]; // green
-                    blue = data[i + 2]; // blue
-                    // i+3 is alpha (the fourth element)
-                    
-                    overallColor += (red + green + blue) / 3;
-                }
-                overallColor /= (len / 4);
-                
-                QUnit.notEqual(overallColor, 255, 'No Background Gradient - CSS was ' + src);
-                }
-            });
-        });
-    }); 
->>>>>>> 8a5b09be
 });